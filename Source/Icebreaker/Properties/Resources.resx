--- conflicted
+++ resolved
@@ -221,15 +221,13 @@
     <value>Hi there!</value>
     <comment>This is the text for the salutation in the adaptive cards when the bot is installed to a team and also when new users are added to the team</comment>
   </data>
-<<<<<<< HEAD
   <data name="SaveButtonText" xml:space="preserve">
     <value>Save</value>
     <comment>Button to save preferences</comment>
-=======
+  </data>
   <data name="SetUpProfileButtonText" xml:space="preserve">
     <value>Set up Profile</value>
     <comment>Button text to set up profile</comment>
->>>>>>> bc8dbd1f
   </data>
   <data name="TakeATourButtonText" xml:space="preserve">
     <value>Take a tour</value>
@@ -239,7 +237,6 @@
     <value>I'm sorry, but I can't process the incoming message. You can take a tour, though, to learn more about my functionality.</value>
     <comment>The text for the unrecognized input scenario</comment>
   </data>
-<<<<<<< HEAD
   <data name="ViewTeamsButtonText" xml:space="preserve">
     <value>View my teams</value>
     <comment>Button text to show team pausing preferences card</comment>
@@ -247,7 +244,7 @@
   <data name="ViewTeamsText" xml:space="preserve">
     <value>Here are your teams! Select the teams that you would like to pause matches for.</value>
     <comment>Text on card where user can edit team matching preferences</comment>
-=======
+  </data>
   <data name="UpdateProfileButtonText" xml:space="preserve">
     <value>Update Profile</value>
     <comment>Button text to update profile</comment>
@@ -255,7 +252,6 @@
   <data name="UpdateProfileConfirmation" xml:space="preserve">
     <value>Your profile has been updated!</value>
     <comment>The confirmation reply that is sent when the user updates the profile</comment>
->>>>>>> bc8dbd1f
   </data>
   <data name="WelcomeTourTitle" xml:space="preserve">
     <value>Tour</value>
