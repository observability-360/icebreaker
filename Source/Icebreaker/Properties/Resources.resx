--- conflicted
+++ resolved
@@ -129,15 +129,13 @@
     <value>Hi%20there%20</value>
     <comment>This is the greeting of the chat with matched member message</comment>
   </data>
-<<<<<<< HEAD
   <data name="EditActiveTeamsButtonText" xml:space="preserve">
     <value>Edit active teams</value>
     <comment>Button text to edit teams that the user is currently matching in</comment>
-=======
+  </data>
   <data name="CommentPlaceholderText" xml:space="preserve">
     <value>Tell us your thoughts!</value>
     <comment>Placeholder text in comments box on feedback card</comment>
->>>>>>> 26cc4333
   </data>
   <data name="ErrorOccured" xml:space="preserve">
     <value>There was an error while processing request. Retry?</value>
@@ -241,11 +239,7 @@
   </data>
   <data name="SaveButtonText" xml:space="preserve">
     <value>Save</value>
-<<<<<<< HEAD
-    <comment>Button to save preferences</comment>
-=======
     <comment>Button text to save preferences</comment>
->>>>>>> 26cc4333
   </data>
   <data name="TakeATourButtonText" xml:space="preserve">
     <value>Take a tour</value>
