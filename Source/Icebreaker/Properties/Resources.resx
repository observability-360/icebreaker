--- conflicted
+++ resolved
@@ -223,11 +223,7 @@
   </data>
   <data name="SaveButtonText" xml:space="preserve">
     <value>Save</value>
-<<<<<<< HEAD
     <comment>Button to save preferences</comment>
-=======
-    <comment>Button text for save</comment>
->>>>>>> d61c563e
   </data>
   <data name="SetUpProfileButtonText" xml:space="preserve">
     <value>Set up Profile</value>
@@ -241,7 +237,6 @@
     <value>I'm sorry, but I can't process the incoming message. You can take a tour, though, to learn more about my functionality.</value>
     <comment>The text for the unrecognized input scenario</comment>
   </data>
-<<<<<<< HEAD
   <data name="ViewTeamsButtonText" xml:space="preserve">
     <value>View my teams</value>
     <comment>Button text to show team pausing preferences card</comment>
@@ -249,11 +244,10 @@
   <data name="ViewTeamsText" xml:space="preserve">
     <value>Here are your teams! Select the teams that you would like to pause matches for.</value>
     <comment>Text on card where user can edit team matching preferences</comment>
-=======
+  </data>
   <data name="UpdateProfileAction" xml:space="preserve">
     <value>update</value>
     <comment>Action text for updating profile</comment>
->>>>>>> d61c563e
   </data>
   <data name="UpdateProfileButtonText" xml:space="preserve">
     <value>Update Profile</value>
