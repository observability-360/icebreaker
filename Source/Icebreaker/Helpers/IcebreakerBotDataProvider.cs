--- conflicted
+++ resolved
@@ -316,7 +316,6 @@
         }
 
         /// <summary>
-<<<<<<< HEAD
         /// Add team to user's teams
         /// </summary>
         /// <param name="tenantId">Tenant id</param>
@@ -352,7 +351,9 @@
             optedIn.Remove(teamId);
 
             await this.SetUserInfoAsync(userInfo.TenantId, userId, optedIn, userInfo.ServiceUrl, userInfo.Profile, userInfo.CardToDelete);
-=======
+        }
+
+        /// <summary>
         /// Adds feedback
         /// </summary>
         /// <param name="feedbackRating">User numerical rating</param>
@@ -370,7 +371,6 @@
                 TeamId = teamId
             };
             await this.documentClient.UpsertDocumentAsync(this.feedbackCollection.SelfLink, userFeedback);
->>>>>>> 912d69f3
         }
 
         /// <summary>
