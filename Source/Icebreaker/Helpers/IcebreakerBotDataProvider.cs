//----------------------------------------------------------------------------------------------
// <copyright file="IcebreakerBotDataProvider.cs" company="Microsoft">
// Copyright (c) Microsoft. All rights reserved.
// </copyright>
//----------------------------------------------------------------------------------------------

namespace Icebreaker.Helpers
{
    using System;
    using System.Collections.Generic;
    using System.Linq;
    using System.Threading.Tasks;
    using Icebreaker.Interfaces;
    using Microsoft.ApplicationInsights;
    using Microsoft.ApplicationInsights.DataContracts;
    using Microsoft.Azure;
    using Microsoft.Azure.Documents;
    using Microsoft.Azure.Documents.Client;
    using Microsoft.Azure.Documents.Linq;
    using Microsoft.Bot.Schema;

    /// <summary>
    /// Data provider routines
    /// </summary>
    public class IcebreakerBotDataProvider : IBotDataProvider
    {
        // Request the minimum throughput by default
        private const int DefaultRequestThroughput = 400;

        private readonly TelemetryClient telemetryClient;
        private readonly Lazy<Task> initializeTask;
        private readonly ISecretsHelper secretsHelper;
        private DocumentClient documentClient;
        private Database database;
        private DocumentCollection pairsCollection;
        private DocumentCollection teamsCollection;
        private DocumentCollection usersCollection;
        private DocumentCollection feedbackCollection;

        /// <summary>
        /// Initializes a new instance of the <see cref="IcebreakerBotDataProvider"/> class.
        /// </summary>
        /// <param name="telemetryClient">The telemetry client to use</param>
        /// <param name="secretsHelper">Secrets helper to fetch secrets</param>
        public IcebreakerBotDataProvider(TelemetryClient telemetryClient, ISecretsHelper secretsHelper)
        {
            this.telemetryClient = telemetryClient;
            this.secretsHelper = secretsHelper;
            this.initializeTask = new Lazy<Task>(() => this.InitializeAsync());
        }

        /// <summary>
        /// Updates team installation status in store. If the bot is installed, the info is saved, otherwise info for the team is deleted.
        /// </summary>
        /// <param name="team">The team installation info</param>
        /// <param name="installed">Value that indicates if bot is installed</param>
        /// <returns>Tracking task</returns>
        public async Task UpdateTeamInstallStatusAsync(TeamInstallInfo team, bool installed)
        {
            await this.EnsureInitializedAsync();

            if (installed)
            {
                var response = await this.documentClient.UpsertDocumentAsync(this.teamsCollection.SelfLink, team);
            }
            else
            {
                var documentUri = UriFactory.CreateDocumentUri(this.database.Id, this.teamsCollection.Id, team.Id);
                var response = await this.documentClient.DeleteDocumentAsync(documentUri, new RequestOptions { PartitionKey = new PartitionKey(team.Id) });
            }
        }

        /// <summary>
        /// Get a list of past pairings
        /// </summary>
        /// <returns>List of past pairings.</returns>
        public async Task<IList<PairInfo>> GetPairHistoryAsync()
        {
            await this.EnsureInitializedAsync();

            var pairHistory = new List<PairInfo>();

            try
            {
                using (var lookupQuery = this.documentClient
                    .CreateDocumentQuery<PairInfo>(this.pairsCollection.SelfLink, new FeedOptions { EnableCrossPartitionQuery = true })
                    .AsDocumentQuery())
                {
                    while (lookupQuery.HasMoreResults)
                    {
                        var response = await lookupQuery.ExecuteNextAsync<PairInfo>();
                        pairHistory.AddRange(response);
                    }
                }
            }
            catch (Exception ex)
            {
                this.telemetryClient.TrackException(ex.InnerException);
            }

            return pairHistory;
        }

        /// <summary>
        /// Record a pairing that was made
        /// </summary>
        /// <param name="pair">A pairing.</param>
        /// <param name="iteration">Value that indicates the iteration cycle when the pairing happened.</param>
        /// <returns>Tracking task</returns>
        public async Task AddPairAsync(Tuple<string, string> pair, int iteration)
        {
            await this.EnsureInitializedAsync();

            var pairInfo = new PairInfo
            {
                User1Id = pair.Item1,
                User2Id = pair.Item2,
                Iteration = iteration,
            };

            var response = await this.documentClient.CreateDocumentAsync(this.pairsCollection.SelfLink, pairInfo);
        }

        /// <summary>
        /// Get the list of teams to which the app was installed.
        /// </summary>
        /// <returns>List of installed teams</returns>
        public async Task<IList<TeamInstallInfo>> GetInstalledTeamsAsync()
        {
            await this.EnsureInitializedAsync();

            var installedTeams = new List<TeamInstallInfo>();

            try
            {
                using (var lookupQuery = this.documentClient
                    .CreateDocumentQuery<TeamInstallInfo>(this.teamsCollection.SelfLink, new FeedOptions { EnableCrossPartitionQuery = true })
                    .AsDocumentQuery())
                {
                    while (lookupQuery.HasMoreResults)
                    {
                        var response = await lookupQuery.ExecuteNextAsync<TeamInstallInfo>();
                        installedTeams.AddRange(response);
                    }
                }
            }
            catch (Exception ex)
            {
                this.telemetryClient.TrackException(ex.InnerException);
            }

            return installedTeams;
        }

        /// <summary>
        /// Returns the team that the bot has been installed to
        /// </summary>
        /// <param name="teamId">The team id</param>
        /// <returns>Team that the bot is installed to</returns>
        public async Task<TeamInstallInfo> GetInstalledTeamAsync(string teamId)
        {
            await this.EnsureInitializedAsync();

            // Get team install info
            try
            {
                var documentUri = UriFactory.CreateDocumentUri(this.database.Id, this.teamsCollection.Id, teamId);
                return await this.documentClient.ReadDocumentAsync<TeamInstallInfo>(documentUri, new RequestOptions { PartitionKey = new PartitionKey(teamId) });
            }
            catch (Exception ex)
            {
                this.telemetryClient.TrackException(ex.InnerException);
                return null;
            }
        }

        /// <summary>
        /// Get the stored information about the given user
        /// </summary>
        /// <param name="userId">User id</param>
        /// <returns>User information</returns>
        public async Task<UserInfo> GetUserInfoAsync(string userId)
        {
            await this.EnsureInitializedAsync();

            try
            {
                var documentUri = UriFactory.CreateDocumentUri(this.database.Id, this.usersCollection.Id, userId);
                return await this.documentClient.ReadDocumentAsync<UserInfo>(documentUri, new RequestOptions { PartitionKey = new PartitionKey(userId) });
            }
            catch (Exception ex)
            {
                this.telemetryClient.TrackException(ex.InnerException);
                return null;
            }
        }

        /// <summary>
        /// Get the stored opt-in information about given users
        /// </summary>
        /// <returns>User information</returns>
        public async Task<Dictionary<string, IDictionary<string, bool>>> GetAllUsersOptInStatusAsync()
        {
            await this.EnsureInitializedAsync();

            try
            {
                var collectionLink = UriFactory.CreateDocumentCollectionUri(this.database.Id, this.usersCollection.Id);
                var query = this.documentClient.CreateDocumentQuery<UserInfo>(
                        collectionLink,
#pragma warning disable SA1118 // Parameter must not span multiple lines
                        new FeedOptions
                        {
                            EnableCrossPartitionQuery = true,

                            // Fetch items in bulk according to DB engine capability
                            MaxItemCount = -1,

                            // Max partition to query at a time
                            MaxDegreeOfParallelism = -1
                        })
#pragma warning restore SA1118 // Parameter must not span multiple lines
                    .Select(u => new UserInfo { Id = u.Id, OptedIn = u.OptedIn })
                    .AsDocumentQuery();
                var usersOptInStatusLookup = new Dictionary<string, IDictionary<string, bool>>();
                while (query.HasMoreResults)
                {
                    // Note that ExecuteNextAsync can return many records in each call
                    var responseBatch = await query.ExecuteNextAsync<UserInfo>();
                    foreach (var userInfo in responseBatch)
                    {
                        usersOptInStatusLookup.Add(userInfo.Id, userInfo.OptedIn);
                    }
                }

                return usersOptInStatusLookup;
            }
            catch (Exception ex)
            {
                this.telemetryClient.TrackException(ex.InnerException);
                return null;
            }
        }

        /// <summary>
        /// Get the stored profiles of given users
        /// </summary>
        /// <returns>User's custom profiles</returns>
        public async Task<Dictionary<string, string>> GetAllUsersProfileAsync()
        {
            await this.EnsureInitializedAsync();

            try
            {
                var collectionLink = UriFactory.CreateDocumentCollectionUri(this.database.Id, this.usersCollection.Id);
                var query = this.documentClient.CreateDocumentQuery<UserInfo>(
                        collectionLink,
#pragma warning disable SA1118 // Parameter must not span multiple lines
                        new FeedOptions
                        {
                            EnableCrossPartitionQuery = true,

                            // Fetch items in bulk according to DB engine capability
                            MaxItemCount = -1,

                            // Max partition to query at a time
                            MaxDegreeOfParallelism = -1
                        })
#pragma warning restore SA1118 // Parameter must not span multiple lines
                    .Select(u => new UserInfo { Id = u.Id, Profile = u.Profile })
                    .AsDocumentQuery();
                var usersProfileLookup = new Dictionary<string, string>();
                while (query.HasMoreResults)
                {
                    // Note that ExecuteNextAsync can return many records in each call
                    var responseBatch = await query.ExecuteNextAsync<UserInfo>();
                    foreach (var userInfo in responseBatch)
                    {
                        usersProfileLookup.Add(userInfo.Id, userInfo.Profile);
                    }
                }

                return usersProfileLookup;
            }
            catch (Exception ex)
            {
                this.telemetryClient.TrackException(ex.InnerException);
                return null;
            }
        }

        // /// <summary>
        // /// Sets the profile for the given user
        // /// </summary>
        // /// <param name="userId">User id</param>
        // /// <param name="profile">User's desired profile</param>
        // /// <returns>Tracking task</returns>
        // public async Task SetUserProfileAsync(string userId, string profile)
        // {
        //     await this.EnsureInitializedAsync();

        //     var user = await this.GetUserInfoAsync(userId);

        //     var userInfo = new UserInfo
        //     {
        //         TenantId = user.TenantId,
        //         UserId = user.UserId,
        //         OptedIn = user.OptedIn,
        //         ServiceUrl = user.ServiceUrl,
        //         Profile = profile
        //     };

        //     await this.documentClient.UpsertDocumentAsync(this.usersCollection.SelfLink, userInfo);
        // }

        /// <summary>
        /// Set the user info for the given user
        /// </summary>
        /// <param name="tenantId">Tenant id</param>
        /// <param name="userId">User id</param>
        /// <param name="optedIn">User opt-in status for each team user is in</param>
        /// <param name="serviceUrl">User service URL</param>
        /// <param name="profile">User profile</param>
        /// <param name="cardToDelete">Activity id of card to be deleted</param>
        /// <returns>Tracking task</returns>
        public async Task SetUserInfoAsync(string tenantId, string userId, IDictionary<string, bool> optedIn, string serviceUrl, string profile, string cardToDelete)
        {
            await this.EnsureInitializedAsync();

            var userInfo = new UserInfo
            {
                TenantId = tenantId,
                UserId = userId,
                OptedIn = optedIn,
                ServiceUrl = serviceUrl,
                Profile = profile,
                CardToDelete = cardToDelete
            };
            await this.documentClient.UpsertDocumentAsync(this.usersCollection.SelfLink, userInfo);
        }

        /// <summary>
<<<<<<< HEAD
        /// Add team to user's teams
        /// </summary>
        /// <param name="tenantId">Tenant id</param>
        /// <param name="userId">User id</param>
        /// <param name="teamId">Team to add</param>
        /// <param name="serviceUrl">User service URL</param>
        /// <returns>Tracking task</returns>
        public async Task AddUserTeamAsync(string tenantId, string userId, string teamId, string serviceUrl)
        {
            await this.EnsureInitializedAsync();

            // create document if user info doesn't exist yet, otherwise update existing document
            var userInfo = await this.GetUserInfoAsync(userId);
            var optedIn = userInfo?.OptedIn ?? new Dictionary<string, bool>();
            optedIn.Add(teamId, true);

            await this.SetUserInfoAsync(tenantId, userId, optedIn, serviceUrl, userInfo?.Profile, userInfo?.CardToDelete);
        }

        /// <summary>
        /// Remove team from user's teams
        /// </summary>
        /// <param name="userId">User id</param>
        /// <param name="teamId">Team to remove</param>
        /// <returns>Tracking task</returns>
        public async Task RemoveUserTeamAsync(string userId, string teamId)
        {
            await this.EnsureInitializedAsync();

            // create document if user info doesn't exist yet, otherwise update existing document
            var userInfo = await this.GetUserInfoAsync(userId);
            var optedIn = userInfo.OptedIn;
            optedIn.Remove(teamId);

            await this.SetUserInfoAsync(userInfo.TenantId, userId, optedIn, userInfo.ServiceUrl, userInfo.Profile, userInfo.CardToDelete);
=======
        /// Adds feedback
        /// </summary>
        /// <param name="feedbackRating">User numerical rating</param>
        /// <param name="feedbackText">Text of user comment</param>
        /// <param name="teamId">Team id</param>
        /// <returns>Tracking task</returns>
        public async Task AddFeedbackAsync(string feedbackRating, string feedbackText, string teamId)
        {
            await this.EnsureInitializedAsync();

            var userFeedback = new UserFeedback
            {
                FeedbackRating = feedbackRating,
                FeedbackText = feedbackText,
                TeamId = teamId
            };
            await this.documentClient.UpsertDocumentAsync(this.feedbackCollection.SelfLink, userFeedback);
>>>>>>> 26cc4333
        }

        /// <summary>
        /// Initializes the database connection.
        /// </summary>
        /// <returns>Tracking task</returns>
        private async Task InitializeAsync()
        {
            this.telemetryClient.TrackTrace("Initializing data store");

            var endpointUrl = CloudConfigurationManager.GetSetting("CosmosDBEndpointUrl");
            var databaseName = CloudConfigurationManager.GetSetting("CosmosDBDatabaseName");
            var pairsCollectionName = CloudConfigurationManager.GetSetting("CosmosCollectionPairs");
            var teamsCollectionName = CloudConfigurationManager.GetSetting("CosmosCollectionTeams");
            var usersCollectionName = CloudConfigurationManager.GetSetting("CosmosCollectionUsers");
            var feedbackCollectionName = CloudConfigurationManager.GetSetting("CosmosCollectionFeedback");

            this.documentClient = new DocumentClient(new Uri(endpointUrl), this.secretsHelper.CosmosDBKey);

            var requestOptions = new RequestOptions { OfferThroughput = DefaultRequestThroughput };
            bool useSharedOffer = true;

            // Create the database if needed
            try
            {
                this.database = await this.documentClient.CreateDatabaseIfNotExistsAsync(new Database { Id = databaseName }, requestOptions);
            }
            catch (DocumentClientException ex)
            {
                if (ex.Error?.Message?.Contains("SharedOffer is Disabled") ?? false)
                {
                    this.telemetryClient.TrackTrace("Database shared offer is disabled for the account, will provision throughput at container level", SeverityLevel.Information);
                    useSharedOffer = false;

                    this.database = await this.documentClient.CreateDatabaseIfNotExistsAsync(new Database { Id = databaseName });
                }
                else
                {
                    throw;
                }
            }

            // Get a reference to the Pairs collection, creating it if needed
            var pairCollectionDefinition = new DocumentCollection
            {
                Id = pairsCollectionName,
            };
            pairCollectionDefinition.PartitionKey.Paths.Add("/id");
            this.pairsCollection = await this.documentClient.CreateDocumentCollectionIfNotExistsAsync(this.database.SelfLink, pairCollectionDefinition, useSharedOffer ? null : requestOptions);

            // Get a reference to the Teams collection, creating it if needed
            var teamsCollectionDefinition = new DocumentCollection
            {
                Id = teamsCollectionName,
            };
            teamsCollectionDefinition.PartitionKey.Paths.Add("/id");
            this.teamsCollection = await this.documentClient.CreateDocumentCollectionIfNotExistsAsync(this.database.SelfLink, teamsCollectionDefinition, useSharedOffer ? null : requestOptions);

            // Get a reference to the Users collection, creating it if needed
            var usersCollectionDefinition = new DocumentCollection
            {
                Id = usersCollectionName
            };
            usersCollectionDefinition.PartitionKey.Paths.Add("/id");
            this.usersCollection = await this.documentClient.CreateDocumentCollectionIfNotExistsAsync(this.database.SelfLink, usersCollectionDefinition, useSharedOffer ? null : requestOptions);

            // Get a reference to the Feedback collection, creating it if needed
            var feedbackCollectionDefinition = new DocumentCollection
            {
                Id = feedbackCollectionName
            };
            this.feedbackCollection = await this.documentClient.CreateDocumentCollectionIfNotExistsAsync(this.database.SelfLink, feedbackCollectionDefinition, useSharedOffer ? null : requestOptions);

            this.telemetryClient.TrackTrace("Data store initialized");
        }

        private async Task EnsureInitializedAsync()
        {
            await this.initializeTask.Value;
        }
    }
}<|MERGE_RESOLUTION|>--- conflicted
+++ resolved
@@ -340,7 +340,6 @@
         }
 
         /// <summary>
-<<<<<<< HEAD
         /// Add team to user's teams
         /// </summary>
         /// <param name="tenantId">Tenant id</param>
@@ -376,7 +375,9 @@
             optedIn.Remove(teamId);
 
             await this.SetUserInfoAsync(userInfo.TenantId, userId, optedIn, userInfo.ServiceUrl, userInfo.Profile, userInfo.CardToDelete);
-=======
+        }
+        
+        /// <summary>
         /// Adds feedback
         /// </summary>
         /// <param name="feedbackRating">User numerical rating</param>
@@ -394,7 +395,6 @@
                 TeamId = teamId
             };
             await this.documentClient.UpsertDocumentAsync(this.feedbackCollection.SelfLink, userFeedback);
->>>>>>> 26cc4333
         }
 
         /// <summary>
