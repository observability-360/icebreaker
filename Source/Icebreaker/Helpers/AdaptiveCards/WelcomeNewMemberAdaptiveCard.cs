--- conflicted
+++ resolved
@@ -65,13 +65,9 @@
                 profilePlaceholderText = Resources.ProfilePlaceholderText,
                 tourUrl = $"https://teams.microsoft.com/l/task/{appId}?url={htmlUrl}&height=533px&width=600px&title={tourTitle}",
                 salutationText = Resources.SalutationTitleText,
-<<<<<<< HEAD
-                tourButtonText = Resources.TakeATourButtonText,
-                viewTeamsButton = Resources.ViewTeamsButtonText
-=======
+                viewTeamsButton = Resources.ViewTeamsButtonText,
                 setUpProfileButtonText = Resources.SetUpProfileButtonText,
                 tourButtonText = Resources.TakeATourButtonText
->>>>>>> bc8dbd1f
             };
 
             return GetCard(AdaptiveCardTemplate.Value, welcomeData);
