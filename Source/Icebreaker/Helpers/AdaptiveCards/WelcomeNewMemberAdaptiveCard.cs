﻿//----------------------------------------------------------------------------------------------
// <copyright file="WelcomeNewMemberAdaptiveCard.cs" company="Microsoft">
// Copyright (c) Microsoft. All rights reserved.
// </copyright>
//----------------------------------------------------------------------------------------------

namespace Icebreaker.Helpers.AdaptiveCards
{
    using System;
    using System.Collections.Generic;
    using System.IO;
    using System.Web.Hosting;
    using Icebreaker.Properties;
    using Microsoft.Azure;

    /// <summary>
    /// Builder class for the welcome new member card
    /// </summary>
    public static class WelcomeNewMemberAdaptiveCard
    {
        private static readonly string CardTemplate;

        static WelcomeNewMemberAdaptiveCard()
        {
            var cardJsonFilePath = HostingEnvironment.MapPath("~/Helpers/AdaptiveCards/WelcomeNewMemberAdaptiveCard.json");
            CardTemplate = File.ReadAllText(cardJsonFilePath);
        }

        /// <summary>
        /// Creates the welcome new member card.
        /// </summary>
        /// <param name="teamName">The team name</param>
        /// <param name="personFirstName">The first name of the new member</param>
        /// <param name="botDisplayName">The bot name</param>
        /// <param name="botInstaller">The person that installed the bot to the team</param>
        /// <returns>The welcome new member card</returns>
        public static string GetCard(string teamName, string personFirstName, string botDisplayName, string botInstaller)
        {
            string introMessagePart1 = string.Empty;
            string introMessagePart2 = string.Empty;
            string introMessagePart3 = string.Empty;

            if (string.IsNullOrEmpty(botInstaller))
            {
                introMessagePart1 = string.Format(Resources.InstallMessageUnknownInstallerPart1, teamName);
                introMessagePart2 = Resources.InstallMessageUnknownInstallerPart2;
                introMessagePart3 = Resources.InstallMessageUnknownInstallerPart3;
            }
            else
            {
                introMessagePart1 = string.Format(Resources.InstallMessageKnownInstallerPart1, botInstaller, teamName);
                introMessagePart2 = Resources.InstallMessageKnownInstallerPart2;
                introMessagePart3 = Resources.InstallMessageKnownInstallerPart3;
            }

            var baseDomain = CloudConfigurationManager.GetSetting("AppBaseDomain");
            var htmlUrl = Uri.EscapeDataString($"https://{baseDomain}/Content/tour.html?theme={{theme}}");
            var tourTitle = Resources.WelcomeTourTitle;
            var appId = CloudConfigurationManager.GetSetting("ManifestAppId");
            var pauseMatchesText = Resources.PausePairingsButtonText;
            var welcomeCardImageUrl = $"https://{baseDomain}/Content/welcome-card-image.png";
            var tourUrl = $"https://teams.microsoft.com/l/task/{appId}?url={htmlUrl}&height=533px&width=600px&title={tourTitle}";
            var salutationText = Resources.SalutationTitleText;
<<<<<<< HEAD
            var tourButtonText = Resources.TakeATourButtonText;
=======
>>>>>>> e20f2643

            var variablesToValues = new Dictionary<string, string>()
            {
                { "team", teamName },
                { "personFirstName", personFirstName },
                { "botDisplayName", botDisplayName },
                { "introMessagePart1", introMessagePart1 },
                { "introMessagePart2", introMessagePart2 },
                { "introMessagePart3", introMessagePart3 },
                { "welcomeCardImageUrl", welcomeCardImageUrl },
                { "pauseMatchesText", pauseMatchesText },
                { "tourUrl", tourUrl },
<<<<<<< HEAD
                { "salutationText", salutationText },
                { "tourButtonText", tourButtonText }
=======
                { "salutationText", salutationText }
>>>>>>> e20f2643
            };

            var cardBody = CardTemplate;
            foreach (var kvp in variablesToValues)
            {
                cardBody = cardBody.Replace($"%{kvp.Key}%", kvp.Value);
            }

            return cardBody;
        }
    }
}<|MERGE_RESOLUTION|>--- conflicted
+++ resolved
@@ -61,10 +61,7 @@
             var welcomeCardImageUrl = $"https://{baseDomain}/Content/welcome-card-image.png";
             var tourUrl = $"https://teams.microsoft.com/l/task/{appId}?url={htmlUrl}&height=533px&width=600px&title={tourTitle}";
             var salutationText = Resources.SalutationTitleText;
-<<<<<<< HEAD
             var tourButtonText = Resources.TakeATourButtonText;
-=======
->>>>>>> e20f2643
 
             var variablesToValues = new Dictionary<string, string>()
             {
@@ -77,12 +74,8 @@
                 { "welcomeCardImageUrl", welcomeCardImageUrl },
                 { "pauseMatchesText", pauseMatchesText },
                 { "tourUrl", tourUrl },
-<<<<<<< HEAD
                 { "salutationText", salutationText },
                 { "tourButtonText", tourButtonText }
-=======
-                { "salutationText", salutationText }
->>>>>>> e20f2643
             };
 
             var cardBody = CardTemplate;
