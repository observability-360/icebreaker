﻿{
  "type": "AdaptiveCard",
  "body": [
    {
      "type": "Container",
      "items": [
        {
          "type": "TextBlock",
          "size": "Medium",
          "weight": "Bolder",
          "text": "${salutationText}"
        }
      ]
    },
    {
      "type": "Container",
      "items": [
        {
          "type": "Image",
          "horizontalAlignment": "Center",
          "url": "${welcomeCardImageUrl}",
          "width": "424px",
          "height": "248px"
        },
        {
          "type": "TextBlock",
          "text": "${introMessagePart1}",
          "wrap": true
        },
        {
          "type": "TextBlock",
          "text": "${introMessagePart2}",
          "wrap": true,
          "spacing": "Medium"
        },
        {
          "type": "TextBlock",
          "text": "${introMessagePart3}",
          "wrap": true, 
          "spacing": "Medium"
        }
      ]
    }
  ],
  "actions": [
    {
      "type": "Action.OpenUrl",
      "title": "${tourButtonText}",
      "url": "${tourUrl}"
    },
    {
      "type": "Action.Submit",
      "title": "${pauseMatchesText}",
      "data": {
        "msteams": {
          "type": "messageBack",
          "displayText": "${pauseMatchesText}",
          "text": "optout"
        }
      }
    },
    {
<<<<<<< HEAD
      "type": "Action.Submit",
      "title": "${viewTeamsButton}",
      "data": {
        "msteams": {
          "type": "messageBack",
          "displayText": "${viewTeamsButton}",
          "text": "viewteams"
        }
=======
      "type": "Action.ShowCard",
      "title": "${setUpProfileButtonText}",
      "card": {
          "type": "AdaptiveCard",
          "body": [
              {
                  "type": "Container",
                  "items": [
                      {
                          "type": "Input.Text",
                          "id": "profile",
                          "placeholder": "${profilePlaceholderText}",
                          "maxLength": 1000,
                          "isMultiline": true
                      }
                  ]
              }
          ],
          "actions": [
              {
                  "type": "Action.Submit",
                  "title": "Save",
                  "data": {
                      "action": "update"
                  }
              }
          ]
>>>>>>> bc8dbd1f
      }
    }
  ],
  "$schema": "http://adaptivecards.io/schemas/adaptive-card.json",
  "version": "1.0"
}<|MERGE_RESOLUTION|>--- conflicted
+++ resolved
@@ -60,7 +60,6 @@
       }
     },
     {
-<<<<<<< HEAD
       "type": "Action.Submit",
       "title": "${viewTeamsButton}",
       "data": {
@@ -69,7 +68,9 @@
           "displayText": "${viewTeamsButton}",
           "text": "viewteams"
         }
-=======
+      }
+    },
+    {
       "type": "Action.ShowCard",
       "title": "${setUpProfileButtonText}",
       "card": {
@@ -97,7 +98,6 @@
                   }
               }
           ]
->>>>>>> bc8dbd1f
       }
     }
   ],
