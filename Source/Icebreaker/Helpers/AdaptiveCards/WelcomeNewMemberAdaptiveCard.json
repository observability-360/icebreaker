--- conflicted
+++ resolved
@@ -60,7 +60,6 @@
       }
     },
     {
-<<<<<<< HEAD
       "type": "Action.Submit",
       "title": "View my teams",
       "data": {
@@ -69,7 +68,9 @@
           "displayText": "View my teams",
           "text": "viewteams"
         }
-=======
+      }
+    },
+    {
       "type": "Action.ShowCard",
       "title": "Set up profile",
       "card": {
@@ -97,7 +98,6 @@
                   }
               }
           ]
->>>>>>> 9167bf8b
       }
     }
   ],
