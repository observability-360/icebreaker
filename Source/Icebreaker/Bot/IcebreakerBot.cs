//----------------------------------------------------------------------------------------------
// <copyright file="IcebreakerBot.cs" company="Microsoft">
// Copyright (c) Microsoft. All rights reserved.
// </copyright>
//----------------------------------------------------------------------------------------------

namespace Icebreaker.Bot
{
    using System;
    using System.Collections.Generic;
    using System.Linq;
    using System.Threading;
    using System.Threading.Tasks;
    using AdaptiveCards;
    using Helpers;
    using Helpers.AdaptiveCards;
    using Icebreaker.Interfaces;
    using Icebreaker.Properties;
    using Microsoft.ApplicationInsights;
    using Microsoft.ApplicationInsights.DataContracts;
    using Microsoft.Azure;
    using Microsoft.Bot.Builder;
    using Microsoft.Bot.Builder.Teams;
    using Microsoft.Bot.Connector.Authentication;
    using Microsoft.Bot.Schema;
    using Microsoft.Bot.Schema.Teams;
    using Newtonsoft.Json.Linq;

    /// <summary>
    /// Implements the core logic for Icebreaker bot
    /// </summary>
    public class IcebreakerBot : TeamsActivityHandler
    {
        private readonly IBotDataProvider dataProvider;
        private readonly ConversationHelper conversationHelper;
        private readonly MicrosoftAppCredentials appCredentials;
        private readonly TelemetryClient telemetryClient;
        private readonly string botDisplayName;
        private string teamsViewCardId;

        /// <summary>
        /// Initializes a new instance of the <see cref="IcebreakerBot"/> class.
        /// </summary>
        /// <param name="dataProvider">The data provider to use</param>
        /// <param name="conversationHelper">Conversation helper instance to notify team members</param>
        /// <param name="appCredentials">Microsoft app credentials to use.</param>
        /// <param name="telemetryClient">The telemetry client to use</param>
        public IcebreakerBot(IBotDataProvider dataProvider, ConversationHelper conversationHelper, MicrosoftAppCredentials appCredentials, TelemetryClient telemetryClient)
        {
            this.dataProvider = dataProvider;
            this.conversationHelper = conversationHelper;
            this.appCredentials = appCredentials;
            this.telemetryClient = telemetryClient;
            this.botDisplayName = CloudConfigurationManager.GetSetting("BotDisplayName");
        }

        /// <summary>
        /// Handles an incoming activity.
        /// </summary>
        /// <param name="turnContext">Context object containing information cached for a single turn of conversation with a user.</param>
        /// <param name="cancellationToken">Propagates notification that operations should be canceled.</param>
        /// <returns>A task that represents the work queued to execute.</returns>
        /// <remarks>
        /// Reference link: https://docs.microsoft.com/en-us/dotnet/api/microsoft.bot.builder.activityhandler.onturnasync?view=botbuilder-dotnet-stable.
        /// </remarks>
        public override async Task OnTurnAsync(ITurnContext turnContext, CancellationToken cancellationToken = default(CancellationToken))
        {
            try
            {
                this.LogActivityTelemetry(turnContext.Activity);
                await base.OnTurnAsync(turnContext, cancellationToken);
            }
            catch (Exception ex)
            {
                this.telemetryClient.TrackException(ex);
            }
        }

        /// <summary>
        /// Invoked when a conversation update activity is received from the channel.
        /// Conversation update activities are useful when it comes to responding to users being added to or removed from the channel.
        /// For example, a bot could respond to a user being added by greeting the user.
        /// </summary>
        /// <param name="turnContext">A strongly-typed context object for this turn.</param>
        /// <param name="cancellationToken">A cancellation token that can be used by other objects
        /// or threads to receive notice of cancellation.</param>
        /// <returns>A task that represents the work queued to execute.</returns>
        /// <remarks>
        /// In a derived class, override this method to add logic that applies to all conversation update activities.
        /// </remarks>
        protected override async Task OnConversationUpdateActivityAsync(ITurnContext<IConversationUpdateActivity> turnContext, CancellationToken cancellationToken)
        {
            // conversation-update fires whenever a new 1:1 gets created between us and someone else as well
            // only process the Teams ones.
            var teamsChannelData = turnContext.Activity.GetChannelData<TeamsChannelData>();
            if (string.IsNullOrEmpty(teamsChannelData?.Team?.Id))
            {
                // conversation-update is for 1:1 chat. Just ignore.
                return;
            }

            await base.OnConversationUpdateActivityAsync(turnContext, cancellationToken);
        }

        /// <summary>
        /// Provide logic for when members other than the bot
        /// join the conversation, such as your bot's welcome logic.
        /// </summary>
        /// <param name="membersAdded">A list of all the members added to the conversation, as
        /// described by the conversation update activity.</param>
        /// <param name="turnContext">A strongly-typed context object for this turn.</param>
        /// <param name="cancellationToken">A cancellation token that can be used by other objects
        /// or threads to receive notice of cancellation.</param>
        /// <returns>A task that represents the work queued to execute.</returns>
        /// <remarks>
        /// When the <see cref="OnConversationUpdateActivityAsync(ITurnContext{IConversationUpdateActivity}, CancellationToken)"/>
        /// method receives a conversation update activity that indicates one or more users other than the bot
        /// are joining the conversation, it calls this method.
        /// </remarks>
        protected override async Task OnMembersAddedAsync(IList<ChannelAccount> membersAdded, ITurnContext<IConversationUpdateActivity> turnContext, CancellationToken cancellationToken)
        {
            if (membersAdded?.Count() > 0)
            {
                var message = turnContext.Activity;
                string myBotId = message.Recipient.Id;
                string teamId = message.Conversation.Id;
                var teamsChannelData = message.GetChannelData<TeamsChannelData>();
                var tenantId = teamsChannelData.Tenant.Id;
                var serviceUrl = message.ServiceUrl;

                foreach (var member in membersAdded)
                {
                    if (member.Id == myBotId)
                    {
                        this.telemetryClient.TrackTrace($"Bot installed to team {teamId}");

                        var properties = new Dictionary<string, string>
                                {
                                    { "Scope", message.Conversation?.ConversationType },
                                    { "TeamId", teamId },
                                    { "InstallerId", message.From.Id },
                                };
                        this.telemetryClient.TrackEvent("AppInstalled", properties);

                        // Try to determine the name of the person that installed the app, which is usually the sender of the message (From.Id)
                        // Note that in some cases we cannot resolve it to a team member, because the app was installed to the team programmatically via Graph
                        var personThatAddedBot = (await this.conversationHelper.GetMemberAsync(turnContext, message.From.Id, cancellationToken))?.Name;

                        await this.SaveAddedToTeamAsync(serviceUrl, teamId, turnContext, personThatAddedBot);
                        await this.WelcomeTeam(turnContext, personThatAddedBot, cancellationToken);

                        var watch = new System.Diagnostics.Stopwatch();
                        watch.Start();

                        var users = await ((BotFrameworkAdapter)turnContext.Adapter).GetConversationMembersAsync(turnContext, cancellationToken);
                        foreach (var user in users)
                        {
                            await this.WelcomeUser(turnContext, user.Id, teamsChannelData.Tenant.Id, teamsChannelData.Team.Id, cancellationToken);
                        }

                        watch.Stop();
                        this.telemetryClient.TrackTrace($"Time to notify all users: {watch.ElapsedMilliseconds} ms");
                    }
                    else
                    {
                        this.telemetryClient.TrackTrace($"New member {member.Id} added to team {teamsChannelData.Team.Id}");

                        await this.dataProvider.AddUserTeamAsync(tenantId, member.Id, teamsChannelData.Team.Id, serviceUrl);

                        await this.WelcomeUser(turnContext, member.Id, tenantId, teamsChannelData.Team.Id, cancellationToken);
                    }
                }
            }

            await base.OnMembersAddedAsync(membersAdded, turnContext, cancellationToken);
        }

        /// <summary>
        /// Provide logic for when members other than the bot
        /// leave the conversation, such as your bot's good-bye logic.
        /// </summary>
        /// <param name="membersRemoved">A list of all the members removed from the conversation, as
        /// described by the conversation update activity.</param>
        /// <param name="turnContext">A strongly-typed context object for this turn.</param>
        /// <param name="cancellationToken">A cancellation token that can be used by other objects
        /// or threads to receive notice of cancellation.</param>
        /// <returns>A task that represents the work queued to execute.</returns>
        /// <remarks>
        /// When the <see cref="OnConversationUpdateActivityAsync(ITurnContext{IConversationUpdateActivity}, CancellationToken)"/>
        /// method receives a conversation update activity that indicates one or more users other than the bot
        /// are leaving the conversation, it calls this method.
        /// </remarks>
        protected override async Task OnMembersRemovedAsync(IList<ChannelAccount> membersRemoved, ITurnContext<IConversationUpdateActivity> turnContext, CancellationToken cancellationToken)
        {
            var message = turnContext.Activity;
            string myBotId = message.Recipient.Id;
            string teamId = message.Conversation.Id;
            var teamsChannelData = message.GetChannelData<TeamsChannelData>();
            if (message.MembersRemoved?.Any(x => x.Id == myBotId) == true)
            {
                this.telemetryClient.TrackTrace($"Bot removed from team {teamId}");

                var properties = new Dictionary<string, string>
                {
                    { "Scope", message.Conversation?.ConversationType },
                    { "TeamId", teamId },
                    { "UninstallerId", message.From.Id },
                };
                this.telemetryClient.TrackEvent("AppUninstalled", properties);

                // we were just removed from a team
                await this.SaveRemoveFromTeamAsync(teamId, turnContext);
            }
            else
            {
                foreach (var member in membersRemoved)
                {
                    this.telemetryClient.TrackTrace($"New member {member.Id} removed from {teamsChannelData.Team.Id}");
                    await this.dataProvider.RemoveUserTeamAsync(member.Id, teamsChannelData.Team.Id);
                }
            }

            await base.OnMembersRemovedAsync(membersRemoved, turnContext, cancellationToken);
        }

        /// <summary>
        /// Provide logic specific to
        /// <see cref="ActivityTypes.Message"/> activities, such as the conversational logic.
        /// Specifically the opt in and out operations.
        /// </summary>
        /// <param name="turnContext">A strongly-typed context object for this turn.</param>
        /// <param name="cancellationToken">A cancellation token that can be used by other objects
        /// or threads to receive notice of cancellation.</param>
        /// <returns>A task that represents the work queued to execute.</returns>
        /// <remarks>
        /// When the <see cref="OnTurnAsync(ITurnContext, CancellationToken)"/>
        /// method receives a message activity, it calls this method.
        /// </remarks>
        protected override async Task OnMessageActivityAsync(ITurnContext<IMessageActivity> turnContext, CancellationToken cancellationToken)
        {
            await this.HandleMessageActivityAsync(turnContext, cancellationToken);
            await base.OnMessageActivityAsync(turnContext, cancellationToken);
        }

        /// <summary>
        /// Handle opt in/out operations by updating user preference in data store.
        /// </summary>
        /// <param name="turnContext">Context object containing information cached for a single turn of conversation with a user.</param>
        /// <param name="cancellationToken">Propagates notification that operations should be canceled.</param>
        /// <returns>A task that represents the work queued to execute.</returns>
        private async Task HandleMessageActivityAsync(ITurnContext turnContext, CancellationToken cancellationToken)
        {
            try
            {
                var activity = turnContext.Activity;
<<<<<<< HEAD
                var senderAadId = activity.From.AadObjectId;
                var userId = activity.From.Id;
=======
                var senderId = activity.From.Id;
>>>>>>> 9167bf8b
                var tenantId = activity.GetChannelData<TeamsChannelData>().Tenant.Id;
                var userInfo = await this.dataProvider.GetUserInfoAsync(userId);

                // Adaptive card was submitted
                if (!string.IsNullOrEmpty(activity.ReplyToId) && (activity.Value != null) && ((JObject)activity.Value).HasValues)
                {
                    this.telemetryClient.TrackTrace("Adaptive card submitted");

                    await this.OnAdaptiveCardSubmitAsync(activity, turnContext, cancellationToken).ConfigureAwait(false);
                    return;
                }

                if (!string.IsNullOrEmpty(activity.ReplyToId) && (activity.Value != null) && ((JObject)activity.Value).HasValues)
                {
                    await this.OnProfileSaveAsync(activity, turnContext, cancellationToken).ConfigureAwait(false);
                }
                else if (string.Equals(activity.Text, MatchingActions.OptOut, StringComparison.InvariantCultureIgnoreCase))
                {
                    // User opted out
                    this.telemetryClient.TrackTrace($"User {senderId} opted out");

                    var properties = new Dictionary<string, string>
                    {
                        { "UserId", senderId },
                        { "OptInStatus", "false" },
                    };
                    this.telemetryClient.TrackEvent("UserOptInStatusSet", properties);

<<<<<<< HEAD
                    await this.OptUserAll(userInfo, false);
=======
                    await this.OptOutUser(tenantId, senderId, activity.ServiceUrl);
>>>>>>> 9167bf8b

                    var optOutReply = activity.CreateReply();
                    optOutReply.Attachments = new List<Attachment>
                    {
                        new HeroCard()
                        {
                            Text = Resources.OptOutConfirmation,
                            Buttons = new List<CardAction>()
                            {
                                new CardAction()
                                {
                                    Title = Resources.ResumePairingsButtonText,
                                    DisplayText = Resources.ResumePairingsButtonText,
                                    Type = ActionTypes.MessageBack,
                                    Text = MatchingActions.OptIn
                                }
                            }
                        }.ToAttachment(),
                    };

                    await turnContext.SendActivityAsync(optOutReply, cancellationToken).ConfigureAwait(false);
                }
                else if (string.Equals(activity.Text, MatchingActions.OptIn, StringComparison.InvariantCultureIgnoreCase))
                {
                    // User opted in
                    this.telemetryClient.TrackTrace($"User {senderId} opted in");

                    var properties = new Dictionary<string, string>
                    {
                        { "UserAadId", senderId },
                        { "OptInStatus", "true" },
                    };
                    this.telemetryClient.TrackEvent("UserOptInStatusSet", properties);

<<<<<<< HEAD
                    await this.OptUserAll(userInfo, true);
=======
                    await this.OptInUser(tenantId, senderId, activity.ServiceUrl);
>>>>>>> 9167bf8b

                    var optInReply = activity.CreateReply();
                    optInReply.Attachments = new List<Attachment>
                    {
                        new HeroCard()
                        {
                            Text = Resources.OptInConfirmation,
                            Buttons = new List<CardAction>()
                            {
                                new CardAction()
                                {
                                    Title = Resources.PausePairingsButtonText,
                                    DisplayText = Resources.PausePairingsButtonText,
                                    Type = ActionTypes.MessageBack,
                                    Text = MatchingActions.OptOut
                                }
                            }
                        }.ToAttachment(),
                    };

                    await turnContext.SendActivityAsync(optInReply, cancellationToken).ConfigureAwait(false);
                }
                else if (string.Equals(activity.Text, "viewteams", StringComparison.InvariantCultureIgnoreCase))
                {
                    await this.SendViewTeamsCardAsync(turnContext, userInfo, cancellationToken);
                }
                else
                {
                    // Unknown input
                    this.telemetryClient.TrackTrace($"Cannot process the following: {activity.Text}");
                    var replyActivity = activity.CreateReply();
                    await this.SendUnrecognizedInputMessageAsync(turnContext, replyActivity, cancellationToken);
                }
            }
            catch (Exception ex)
            {
                this.telemetryClient.TrackTrace($"Error while handling message activity: {ex.Message}", SeverityLevel.Warning);
                this.telemetryClient.TrackException(ex);
            }
        }

         /// <summary>
        /// Handle profile updates from users.
        /// </summary>
        /// <param name="activity">Message from submitted card</param>
        /// <param name="turnContext">Context object containing information cached for a single turn of conversation with a user.</param>
        /// <param name="cancellationToken">Propagates notification that operations should be canceled.</param>
        /// <returns>Tracking Task</returns>
        private async Task OnProfileSaveAsync(Activity activity, ITurnContext turnContext, CancellationToken cancellationToken)
        {
            var cardPayload = JToken.Parse(activity.Value.ToString());
            var cardAction = cardPayload["action"].Value<string>().ToLowerInvariant();

            switch (cardAction)
            {
                case "update":

                    var profile = cardPayload["profile"].Value<string>();

                    await this.dataProvider.SetUserProfileAsync(activity.From.Id, profile);

                    // Confirmation message
                    var reply = activity.CreateReply();
                    reply.Attachments = new List<Attachment>
                    {
                        new HeroCard()
                        {
                            Text = "Your profile has been updated!"
                        }.ToAttachment(),
                    };

                    await turnContext.SendActivityAsync(reply, cancellationToken).ConfigureAwait(false);
                    break;
                default:
                    this.telemetryClient.TrackTrace($"Unknown action taken: {cardAction}");
                    break;
            }
        }

        /// <summary>
        /// Send view teams card
        /// </summary>
        /// <param name="turnContext">Context object containing information cached for a single turn of conversation with a user.</param>
        /// <param name="userInfo">User info</param>
        /// <param name="cancellationToken">Propagates notification that operations should be canceled.</param>
        /// <returns>A task that represents the work queued to execute.</returns>
        private async Task SendViewTeamsCardAsync(ITurnContext turnContext, UserInfo userInfo, CancellationToken cancellationToken)
        {
            var teamNameLookup = await this.GetTeamNamesAsync(userInfo, turnContext.Adapter);
            var teamsViewCard = MessageFactory.Attachment(TeamsViewCard.GetTeamsViewCard(userInfo, teamNameLookup));
            var response = await turnContext.SendActivityAsync(teamsViewCard, cancellationToken);
            this.teamsViewCardId = response.Id;
        }

        /// <summary>
        /// Handle adaptive card submits
        /// </summary>
        /// <param name="activity">Message from submitted card</param>
        /// <param name="turnContext">Context object containing information cached for a single turn of conversation with a user.</param>
        /// <param name="cancellationToken">Propagates notification that operations should be canceled.</param>
        /// <returns>A task that represents the work queued to execute.</returns>
        private async Task OnAdaptiveCardSubmitAsync(Activity activity, ITurnContext turnContext, CancellationToken cancellationToken)
        {
            var cardPayload = JToken.Parse(activity.Value.ToString());
            var cardType = cardPayload["ActionType"].Value<string>().ToLowerInvariant();
            var teamId = activity.Conversation.Id;
            var userId = activity.From.Id;
            var userInfo = await this.dataProvider.GetUserInfoAsync(userId);

            switch (cardType)
            {
                // updated pause preferences
                case "saveopt":

                    // update database
                    this.telemetryClient.TrackTrace("Received pause preferences");
                    var optedIn = new Dictionary<string, bool>();
                    var activeTeams = new Dictionary<string, string>();
                    var botAdapter = turnContext.Adapter;

                    foreach (var team in userInfo.OptedIn.Keys.ToList())
                    {
                        if (cardPayload[team] == null)
                        {
                            continue;
                        }

                        var teamStatus = cardPayload[team].Value<bool>();
                        optedIn.Add(team, teamStatus);
                        if (teamStatus)
                        {
                            // update active teams
                            var teamInfo = await this.GetInstalledTeam(team);
                            var teamName = await this.conversationHelper.GetTeamNameByIdAsync(botAdapter, teamInfo);
                            activeTeams.Add(team, teamName);
                        }
                    }

                    await this.dataProvider.SetUserInfoAsync(userInfo.TenantId, userId, optedIn, userInfo.ServiceUrl);

                    // send active teams
                    AdaptiveCard activeTeamsCard = new AdaptiveCard("1.2")
                    {
                        Body = new List<AdaptiveElement>
                        {
                            new AdaptiveTextBlock
                            {
                                HorizontalAlignment = AdaptiveHorizontalAlignment.Left,
                                Text = Resources.ActiveTeamsText,
                                Wrap = true
                            },
                        },

                        Actions = new List<AdaptiveAction>()
                        {
                            new AdaptiveSubmitAction()
                            {
                                Title = Resources.EditActiveTeamsButtonText,
                                Data = new
                                {
                                    ActionType = "viewteams"
                                },
                            }
                        }
                    };

                    var activeTeamsList = activeTeams.Keys.ToList();
                    foreach (var team in activeTeamsList)
                    {
                        activeTeamsCard.Body.Add(
                            new AdaptiveTextBlock
                            {
                                HorizontalAlignment = AdaptiveHorizontalAlignment.Left,
                                Text = activeTeams[team],
                                Wrap = true
                            });
                    }

                    if (activeTeams.Count == 0)
                    {
                        activeTeamsCard.Body.Add(
                            new AdaptiveTextBlock
                            {
                                HorizontalAlignment = AdaptiveHorizontalAlignment.Left,
                                Text = Resources.NoActiveTeamsMessage,
                                Wrap = true
                            });
                    }

                    var saveOptSubmitReply = activity.CreateReply();
                    saveOptSubmitReply.Attachments = new List<Attachment>
                    {
                        new Attachment
                        {
                            ContentType = AdaptiveCard.ContentType,
                            Content = activeTeamsCard
                        }
                    };

                    await turnContext.DeleteActivityAsync(this.teamsViewCardId, cancellationToken);
                    await turnContext.SendActivityAsync(saveOptSubmitReply, cancellationToken).ConfigureAwait(false);

                    break;

                case "viewteams":

                    // send view teams card
                    await this.SendViewTeamsCardAsync(turnContext, userInfo, cancellationToken);
                    break;
            }
        }

        /// <summary>
        /// Method that will return the information of the installed team
        /// </summary>
        /// <param name="teamId">The team id</param>
        /// <returns>The team that the bot has been installed to</returns>
        private Task<TeamInstallInfo> GetInstalledTeam(string teamId)
        {
            return this.dataProvider.GetInstalledTeamAsync(teamId);
        }

        /// <summary>
        /// Maps user's teams' ids to team names
        /// </summary>
        /// <param name="userInfo">User info</param>
        /// <param name="botAdapter">Bot adapter</param>
        /// <returns>The team that the bot has been installed to</returns>
        private async Task<Dictionary<string, string>> GetTeamNamesAsync(UserInfo userInfo, BotAdapter botAdapter)
        {
            var teamsList = userInfo.OptedIn.Keys.ToList();
            var teamNameLookup = new Dictionary<string, string>();
            foreach (var teamId in teamsList)
            {
                var teamInfo = await this.GetInstalledTeam(teamId);
                var teamName = await this.conversationHelper.GetTeamNameByIdAsync(botAdapter, teamInfo);
                teamNameLookup.Add(teamId, teamName);
            }

            return teamNameLookup;
        }

        /// <summary>
        /// Send a welcome message to the user that was just added to a team.
        /// </summary>
        /// <param name="turnContext">Context object containing information cached for a single turn of conversation with a user.</param>
        /// <param name="memberAddedId">The id of the added user</param>
        /// <param name="tenantId">The tenant id</param>
        /// <param name="teamId">The id of the team the user was added to</param>
        /// <param name="cancellationToken">Propagates notification that operations should be canceled.</param>
        /// <returns>Tracking task</returns>
        private async Task WelcomeUser(ITurnContext turnContext, string memberAddedId, string tenantId, string teamId, CancellationToken cancellationToken)
        {
            this.telemetryClient.TrackTrace($"Sending welcome message for user {memberAddedId}");

            var installedTeam = await this.GetInstalledTeam(teamId);
            var teamName = turnContext.Activity.TeamsGetTeamInfo().Name;
            ChannelAccount userThatJustJoined = await this.conversationHelper.GetMemberAsync(turnContext, memberAddedId, cancellationToken);

            if (userThatJustJoined != null)
            {
                var welcomeMessageCard = WelcomeNewMemberAdaptiveCard.GetCard(teamName, userThatJustJoined.Name, this.botDisplayName, installedTeam.InstallerName);
                await this.conversationHelper.NotifyUserAsync(turnContext, MessageFactory.Attachment(welcomeMessageCard), userThatJustJoined, tenantId, cancellationToken);
            }
            else
            {
                this.telemetryClient.TrackTrace($"Member {memberAddedId} was not found in team {teamId}, skipping welcome message.", SeverityLevel.Warning);
            }
        }

        /// <summary>
        /// Sends a welcome message to the General channel of the team that this bot has been installed to
        /// </summary>
        /// <param name="turnContext">Context object containing information cached for a single turn of conversation with a user.</param>
        /// <param name="botInstaller">The installer of the application</param>
        /// <param name="cancellationToken">Propagates notification that operations should be canceled.</param>
        /// <returns>Tracking task</returns>
        private async Task WelcomeTeam(ITurnContext turnContext, string botInstaller, CancellationToken cancellationToken)
        {
            var teamId = turnContext.Activity.Conversation.Id;
            this.telemetryClient.TrackTrace($"Sending welcome message for team {teamId}");

            var teamName = turnContext.Activity.TeamsGetTeamInfo().Name;
            var welcomeTeamMessageCard = WelcomeTeamAdaptiveCard.GetCard(teamName, botInstaller);
            await this.NotifyTeamAsync(turnContext, MessageFactory.Attachment(welcomeTeamMessageCard), teamId, cancellationToken);

            // welcome users on team
            var teamInfo = await this.GetInstalledTeam(teamId);
            var botAdapter = (BotFrameworkAdapter)turnContext.Adapter;
            var tenantId = turnContext.Activity.GetChannelData<TeamsChannelData>().Tenant.Id;
            var members = await this.conversationHelper.GetTeamMembers(botAdapter, teamInfo);

            foreach (var member in members)
            {
                var userId = member.Id;
                await this.WelcomeUser(turnContext, userId, tenantId, teamId, cancellationToken);
            }
        }

        /// <summary>
        /// Sends a message whenever there is unrecognized input into the bot
        /// </summary>
        /// <param name="turnContext">Context object containing information cached for a single turn of conversation with a user.</param>
        /// <param name="replyActivity">The activity for replying to a message</param>
        /// <param name="cancellationToken">Propagates notification that operations should be canceled.</param>
        /// <returns>Tracking task</returns>
        private async Task SendUnrecognizedInputMessageAsync(ITurnContext turnContext, Activity replyActivity, CancellationToken cancellationToken)
        {
            replyActivity.Attachments = new List<Attachment> { UnrecognizedInputAdaptiveCard.GetCard() };
            await turnContext.SendActivityAsync(replyActivity, cancellationToken);
        }

        /// <summary>
        /// Save information about the team to which the bot was added.
        /// </summary>
        /// <param name="serviceUrl">The service url</param>
        /// <param name="teamId">The team id</param>
        /// <param name="turnContext">Turn context</param>
        /// <param name="botInstaller">Person that has added the bot to the team</param>
        /// <returns>Tracking task</returns>
        private async Task SaveAddedToTeamAsync(string serviceUrl, string teamId, ITurnContext turnContext, string botInstaller)
        {
            var tenantId = turnContext.Activity.GetChannelData<TeamsChannelData>().Tenant.Id;

            var teamInstallInfo = new TeamInstallInfo
            {
                ServiceUrl = serviceUrl,
                TeamId = teamId,
                TenantId = tenantId,
                InstallerName = botInstaller
            };
            await this.dataProvider.UpdateTeamInstallStatusAsync(teamInstallInfo, true);

            // add users in team

            var teamInfo = await this.GetInstalledTeam(teamId);
            var botAdapter = turnContext.Adapter;
            var members = await this.conversationHelper.GetTeamMembers(botAdapter, teamInfo);

            foreach (var member in members)
            {
                var userId = member.Id;
                await this.dataProvider.AddUserTeamAsync(tenantId, userId, teamId, serviceUrl);
            }
        }

        /// <summary>
        /// Save information about the team from which the bot was removed.
        /// </summary>
        /// <param name="teamId">The team id</param>
        /// <param name="turnContext">The turn context</param>
        /// <returns>Tracking task</returns>
        private async Task SaveRemoveFromTeamAsync(string teamId, ITurnContext turnContext)
        {
            var teamInfo = await this.GetInstalledTeam(teamId);
            var botAdapter = turnContext.Adapter;
            var tenantId = turnContext.Activity.GetChannelData<TeamsChannelData>().Tenant.Id;
            var members = await this.conversationHelper.GetTeamMembers(botAdapter, teamInfo);

            // remove team from user docs
            foreach (var member in members)
            {
                var userId = member.Id;
                await this.dataProvider.RemoveUserTeamAsync(userId, teamId);
            }

            // remove team from database
            var teamInstallInfo = new TeamInstallInfo
            {
                TeamId = teamId,
                TenantId = tenantId,
            };
            await this.dataProvider.UpdateTeamInstallStatusAsync(teamInstallInfo, false);
        }

        /// <summary>
        /// Opt the user in/out from all further pairups
        /// </summary>
        /// <param name="userInfo">User info</param>
        /// <param name="optStatus">Opt in or out</param>
        /// <returns>Tracking task</returns>
        private Task OptUserAll(UserInfo userInfo, bool optStatus)
        {
            var optedIn = userInfo.OptedIn;
            foreach (var team in optedIn.Keys.ToList())
            {
                optedIn[team] = optStatus;
            }

            return this.dataProvider.SetUserInfoAsync(userInfo.TenantId, userInfo.Id, optedIn, userInfo.ServiceUrl);
        }

        /// <summary>
        /// Method that will send out the message in the General channel of the team
        /// that this bot has been installed to
        /// </summary>
        /// <param name="turnContext">Context object containing information cached for a single turn of conversation with a user.</param>
        /// <param name="activity">The actual welcome card (for the team)</param>
        /// <param name="teamId">The team id</param>
        /// <param name="cancellationToken">Propagates notification that operations should be canceled.</param>
        /// <returns>A tracking task</returns>
        private async Task NotifyTeamAsync(ITurnContext turnContext, IMessageActivity activity, string teamId, CancellationToken cancellationToken)
        {
            this.telemetryClient.TrackTrace($"Sending notification to team {teamId}");

            try
            {
                activity.Conversation = new ConversationAccount()
                {
                    Id = teamId
                };

                var conversationParameters = new ConversationParameters
                {
                    Activity = (Activity)activity,
                    ChannelData = new TeamsChannelData { Channel = new ChannelInfo(teamId) },
                };

                await ((BotFrameworkAdapter)turnContext.Adapter).CreateConversationAsync(
                    null,
                    turnContext.Activity.ServiceUrl,
                    this.appCredentials,
                    conversationParameters,
                    null,
                    cancellationToken).ConfigureAwait(false);
            }
            catch (Exception ex)
            {
                this.telemetryClient.TrackTrace($"Error sending notification to team: {ex.Message}", SeverityLevel.Warning);
                this.telemetryClient.TrackException(ex);
            }
        }

        /// <summary>
        /// Log telemetry about the incoming activity.
        /// </summary>
        /// <param name="activity">The activity</param>
        private void LogActivityTelemetry(Activity activity)
        {
            var fromObjectId = activity.From?.AadObjectId;
            var clientInfoEntity = activity.Entities?.Where(e => e.Type == "clientInfo")?.FirstOrDefault();
            var channelData = activity.GetChannelData<TeamsChannelData>();

            var properties = new Dictionary<string, string>
            {
                { "ActivityId", activity.Id },
                { "ActivityType", activity.Type },
                { "UserAadObjectId", fromObjectId },
                {
                    "ConversationType",
                    string.IsNullOrWhiteSpace(activity.Conversation?.ConversationType) ? "personal" : activity.Conversation.ConversationType
                },
                { "ConversationId", activity.Conversation?.Id },
                { "TeamId", channelData?.Team?.Id },
                { "Locale", clientInfoEntity?.Properties["locale"]?.ToString() },
                { "Platform", clientInfoEntity?.Properties["platform"]?.ToString() }
            };
            this.telemetryClient.TrackEvent("UserActivity", properties);
        }
    }
}<|MERGE_RESOLUTION|>--- conflicted
+++ resolved
@@ -253,14 +253,9 @@
             try
             {
                 var activity = turnContext.Activity;
-<<<<<<< HEAD
-                var senderAadId = activity.From.AadObjectId;
-                var userId = activity.From.Id;
-=======
                 var senderId = activity.From.Id;
->>>>>>> 9167bf8b
                 var tenantId = activity.GetChannelData<TeamsChannelData>().Tenant.Id;
-                var userInfo = await this.dataProvider.GetUserInfoAsync(userId);
+                var userInfo = await this.dataProvider.GetUserInfoAsync(senderId);
 
                 // Adaptive card was submitted
                 if (!string.IsNullOrEmpty(activity.ReplyToId) && (activity.Value != null) && ((JObject)activity.Value).HasValues)
@@ -269,11 +264,6 @@
 
                     await this.OnAdaptiveCardSubmitAsync(activity, turnContext, cancellationToken).ConfigureAwait(false);
                     return;
-                }
-
-                if (!string.IsNullOrEmpty(activity.ReplyToId) && (activity.Value != null) && ((JObject)activity.Value).HasValues)
-                {
-                    await this.OnProfileSaveAsync(activity, turnContext, cancellationToken).ConfigureAwait(false);
                 }
                 else if (string.Equals(activity.Text, MatchingActions.OptOut, StringComparison.InvariantCultureIgnoreCase))
                 {
@@ -287,11 +277,7 @@
                     };
                     this.telemetryClient.TrackEvent("UserOptInStatusSet", properties);
 
-<<<<<<< HEAD
                     await this.OptUserAll(userInfo, false);
-=======
-                    await this.OptOutUser(tenantId, senderId, activity.ServiceUrl);
->>>>>>> 9167bf8b
 
                     var optOutReply = activity.CreateReply();
                     optOutReply.Attachments = new List<Attachment>
@@ -326,11 +312,7 @@
                     };
                     this.telemetryClient.TrackEvent("UserOptInStatusSet", properties);
 
-<<<<<<< HEAD
                     await this.OptUserAll(userInfo, true);
-=======
-                    await this.OptInUser(tenantId, senderId, activity.ServiceUrl);
->>>>>>> 9167bf8b
 
                     var optInReply = activity.CreateReply();
                     optInReply.Attachments = new List<Attachment>
@@ -372,43 +354,43 @@
             }
         }
 
-         /// <summary>
-        /// Handle profile updates from users.
-        /// </summary>
-        /// <param name="activity">Message from submitted card</param>
-        /// <param name="turnContext">Context object containing information cached for a single turn of conversation with a user.</param>
-        /// <param name="cancellationToken">Propagates notification that operations should be canceled.</param>
-        /// <returns>Tracking Task</returns>
-        private async Task OnProfileSaveAsync(Activity activity, ITurnContext turnContext, CancellationToken cancellationToken)
-        {
-            var cardPayload = JToken.Parse(activity.Value.ToString());
-            var cardAction = cardPayload["action"].Value<string>().ToLowerInvariant();
-
-            switch (cardAction)
-            {
-                case "update":
-
-                    var profile = cardPayload["profile"].Value<string>();
-
-                    await this.dataProvider.SetUserProfileAsync(activity.From.Id, profile);
-
-                    // Confirmation message
-                    var reply = activity.CreateReply();
-                    reply.Attachments = new List<Attachment>
-                    {
-                        new HeroCard()
-                        {
-                            Text = "Your profile has been updated!"
-                        }.ToAttachment(),
-                    };
-
-                    await turnContext.SendActivityAsync(reply, cancellationToken).ConfigureAwait(false);
-                    break;
-                default:
-                    this.telemetryClient.TrackTrace($"Unknown action taken: {cardAction}");
-                    break;
-            }
-        }
+        //  /// <summary>
+        // /// Handle profile updates from users.
+        // /// </summary>
+        // /// <param name="activity">Message from submitted card</param>
+        // /// <param name="turnContext">Context object containing information cached for a single turn of conversation with a user.</param>
+        // /// <param name="cancellationToken">Propagates notification that operations should be canceled.</param>
+        // /// <returns>Tracking Task</returns>
+        // private async Task OnProfileSaveAsync(Activity activity, ITurnContext turnContext, CancellationToken cancellationToken)
+        // {
+        //     var cardPayload = JToken.Parse(activity.Value.ToString());
+        //     var cardAction = cardPayload["action"].Value<string>().ToLowerInvariant();
+
+        //     switch (cardAction)
+        //     {
+        //         case "update":
+
+        //             var profile = cardPayload["profile"].Value<string>();
+
+        //             await this.dataProvider.SetUserProfileAsync(activity.From.Id, profile);
+
+        //             // Confirmation message
+        //             var reply = activity.CreateReply();
+        //             reply.Attachments = new List<Attachment>
+        //             {
+        //                 new HeroCard()
+        //                 {
+        //                     Text = "Your profile has been updated!"
+        //                 }.ToAttachment(),
+        //             };
+
+        //             await turnContext.SendActivityAsync(reply, cancellationToken).ConfigureAwait(false);
+        //             break;
+        //         default:
+        //             this.telemetryClient.TrackTrace($"Unknown action taken: {cardAction}");
+        //             break;
+        //     }
+        // }
 
         /// <summary>
         /// Send view teams card
@@ -469,7 +451,7 @@
                         }
                     }
 
-                    await this.dataProvider.SetUserInfoAsync(userInfo.TenantId, userId, optedIn, userInfo.ServiceUrl);
+                    await this.dataProvider.SetUserInfoAsync(userInfo.TenantId, userId, optedIn, userInfo.ServiceUrl, userInfo.Profile);
 
                     // send active teams
                     AdaptiveCard activeTeamsCard = new AdaptiveCard("1.2")
@@ -540,6 +522,29 @@
                     // send view teams card
                     await this.SendViewTeamsCardAsync(turnContext, userInfo, cancellationToken);
                     break;
+
+                case "update":
+
+                    var profile = cardPayload["profile"].Value<string>();
+
+                    await this.dataProvider.SetUserInfoAsync(userInfo.TenantId, userId, userInfo.OptedIn, userInfo.ServiceUrl, profile);
+
+                    // Confirmation message
+                    var reply = activity.CreateReply();
+                    reply.Attachments = new List<Attachment>
+                    {
+                        new HeroCard()
+                        {
+                            Text = "Your profile has been updated!"
+                        }.ToAttachment(),
+                    };
+
+                    await turnContext.SendActivityAsync(reply, cancellationToken).ConfigureAwait(false);
+                    break;
+                    
+                default:
+                    this.telemetryClient.TrackTrace($"Unknown action taken: {cardType}");
+                    break;
             }
         }
 
@@ -720,7 +725,7 @@
                 optedIn[team] = optStatus;
             }
 
-            return this.dataProvider.SetUserInfoAsync(userInfo.TenantId, userInfo.Id, optedIn, userInfo.ServiceUrl);
+            return this.dataProvider.SetUserInfoAsync(userInfo.TenantId, userInfo.Id, optedIn, userInfo.ServiceUrl, userInfo.Profile);
         }
 
         /// <summary>
