﻿<!DOCTYPE html>
<html>
<head>
    <meta charset="utf-8" />
    <meta name="viewport" content="width=device-width,initial-scale=1,maximum-scale=1,user-scalable=no">
    <title>Tour</title>
    <script src="../Scripts/MicrosoftTeams-1.4.1.min.js"></script>
    <script src="../Scripts/jquery-3.3.1.min.js"></script>
    <link href="styles.css" rel="stylesheet" />
    <script type="text/javascript">
        $(document).ready(function () {
            var setTheme = function (theme) {
                if (theme === "dark")
                    document.getElementById("themeCSS").className = "theme-dark";
                else if (theme === "contrast")
                    document.getElementById("themeCSS").className = "theme-highContrast";
                else
                    document.getElementById("themeCSS").className = "theme-default";
            };

            microsoftTeams.initialize();
            microsoftTeams.getContext(function (context) {
                setTheme(context.theme);
            });
            microsoftTeams.registerOnThemeChangeHandler(setTheme);
        });

        function SwapDivsWithClick(div1, div2) {
            d1 = document.getElementById(div1);
            d2 = document.getElementById(div2);
            if (d2.style.display == "none") {
                d1.style.display = "none";
                d2.style.display = "flex";
            }
            else {
                d1.style.display = "flex";
                d2.style.display = "none";
            }
        }

        function CloseWindow() {
            microsoftTeams.tasks.submitTask(null);
        }
    </script>
</head>
<body id="themeCSS" class="theme-default">
    <div id="introDiv" class="surface">
        <div class="imageDiv">
<<<<<<< HEAD
            <img src="SfbFreWelcomeDialog.png" alt="Welcome image" />
=======
            <img src="SfbFreWelcomeDialog.png" alt="Welcome image"/>
>>>>>>> 7830c595
        </div>
        <div class="textDiv">
            <p class="bold-header">Make new friends and build community with them</p>
            <p class="regular-content">
                Every week, I'll pair you with someone new. If you have the inclination that week, you can meet up--grab a lunch, or a call if you're in different locations. Look out for another message in which I'll pair you with your first match.
            </p>
        </div>
        <div class="footer">
            <button class="primary-button" href="#" onclick="SwapDivsWithClick('introDiv', 'matchesDiv')">
                Next
            </button>
        </div>
    </div>
    <div id="matchesDiv" class="surface">
        <div class="imageDiv">
<<<<<<< HEAD
            <img src="SfbFreWelcomeDialog.png" alt="Welcome image" />
=======
            <img src="SfbFreWelcomeDialog.png" alt="Welcome image"/>
>>>>>>> 7830c595
        </div>
        <div class="textDiv">
            <p class="bold-header">Easily pause matches as needed</p>
            <p class="regular-content">
                Pause matches whenever you need. Too busy that week? Out of the office? No problem. Just click the button when your weekly match arrives.
            </p>
        </div>
        <div class="footer">
            <button class="primary-button" href="#" onclick="CloseWindow()">
                Done
            </button>
        </div>
    </div>
</body>
</html><|MERGE_RESOLUTION|>--- conflicted
+++ resolved
@@ -1,4 +1,4 @@
-﻿<!DOCTYPE html>
+<!DOCTYPE html>
 <html>
 <head>
     <meta charset="utf-8" />
@@ -46,11 +46,7 @@
 <body id="themeCSS" class="theme-default">
     <div id="introDiv" class="surface">
         <div class="imageDiv">
-<<<<<<< HEAD
-            <img src="SfbFreWelcomeDialog.png" alt="Welcome image" />
-=======
             <img src="SfbFreWelcomeDialog.png" alt="Welcome image"/>
->>>>>>> 7830c595
         </div>
         <div class="textDiv">
             <p class="bold-header">Make new friends and build community with them</p>
@@ -66,11 +62,7 @@
     </div>
     <div id="matchesDiv" class="surface">
         <div class="imageDiv">
-<<<<<<< HEAD
-            <img src="SfbFreWelcomeDialog.png" alt="Welcome image" />
-=======
             <img src="SfbFreWelcomeDialog.png" alt="Welcome image"/>
->>>>>>> 7830c595
         </div>
         <div class="textDiv">
             <p class="bold-header">Easily pause matches as needed</p>
