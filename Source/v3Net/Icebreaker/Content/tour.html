<!DOCTYPE html>
<html>
<head>
    <meta charset="utf-8" />
    <meta name="viewport" content="width=device-width,initial-scale=1,maximum-scale=1,user-scalable=no">
    <title>Tour</title>
    <script src="../Scripts/MicrosoftTeams-1.4.1.min.js"></script>
    <script src="../Scripts/jquery-3.3.1.min.js"></script>
    <link href="styles.css" rel="stylesheet" />
    <script type="text/javascript">
        $(document).ready(function () {
            var setTheme = function (theme) {
                if (theme === "dark")
                    document.getElementById("themeCSS").className = "theme-dark";
                else if (theme === "contrast")
                    document.getElementById("themeCSS").className = "theme-highContrast";
                else
                    document.getElementById("themeCSS").className = "theme-default";
            };

            microsoftTeams.initialize();
            microsoftTeams.getContext(function (context) {
                setTheme(context.theme);
            });
            microsoftTeams.registerOnThemeChangeHandler(setTheme);
        });

        function SwapDivsWithClick(div1, div2) {
            d1 = document.getElementById(div1);
            d2 = document.getElementById(div2);
            if (d2.style.display == "none") {
                d1.style.display = "none";
                d2.style.display = "flex";
            }
            else {
                d1.style.display = "flex";
                d2.style.display = "none";
            }
        }

        function CloseWindow() {
            microsoftTeams.tasks.submitTask(null);
        }
    </script>
</head>
<body id="themeCSS" class="theme-default">
    <div id="introDiv" class="surface">
        <div class="imageDiv">
            <img src="SfbFreWelcomeDialog.png" alt="Welcome image"/>
        </div>
        <div class="textDiv">
            <p class="bold-header">Make new friends and build community with them</p>
            <p class="regular-content">
                Every week, I'll pair you with someone new. If you have the inclination that week, you can meet up--grab a lunch, or a call if you're in different locations. Look out for another message in which I'll pair you with your first match.
            </p>
        </div>
        <div class="footer">
<<<<<<< HEAD
            <button class="primary-button" onclick="SwapDivsWithClick('introDiv', 'matchesDiv')">
                    Next
=======
            <button class="primary-button" href="#" onclick="SwapDivsWithClick('introDiv', 'matchesDiv')">
                Next
>>>>>>> 0c135986
            </button>
        </div>
    </div>
    <div id="matchesDiv" class="surface">
        <div class="imageDiv">
            <img src="SfbFreWelcomeDialog.png" alt="Welcome image"/>
        </div>
        <div class="textDiv">
            <p class="bold-header">Easily pause matches as needed</p>
            <p class="regular-content">
                Pause matches whenever you need. Too busy that week? Out of the office? No problem. Just click the button when your weekly match arrives.
            </p>
        </div>
        <div class="footer">
<<<<<<< HEAD
            <button class="primary-button-back" onclick="SwapDivsWithClick('matchesDiv', 'introDiv')">
                Back
            </button>
            <button class="primary-button-done" onclick="CloseWindow()">
                    Done
=======
            <button class="primary-button" href="#" onclick="CloseWindow()">
                Done
>>>>>>> 0c135986
            </button>
        </div>
    </div>
</body>
</html><|MERGE_RESOLUTION|>--- conflicted
+++ resolved
@@ -55,13 +55,8 @@
             </p>
         </div>
         <div class="footer">
-<<<<<<< HEAD
             <button class="primary-button" onclick="SwapDivsWithClick('introDiv', 'matchesDiv')">
                     Next
-=======
-            <button class="primary-button" href="#" onclick="SwapDivsWithClick('introDiv', 'matchesDiv')">
-                Next
->>>>>>> 0c135986
             </button>
         </div>
     </div>
@@ -76,16 +71,11 @@
             </p>
         </div>
         <div class="footer">
-<<<<<<< HEAD
             <button class="primary-button-back" onclick="SwapDivsWithClick('matchesDiv', 'introDiv')">
                 Back
             </button>
             <button class="primary-button-done" onclick="CloseWindow()">
                     Done
-=======
-            <button class="primary-button" href="#" onclick="CloseWindow()">
-                Done
->>>>>>> 0c135986
             </button>
         </div>
     </div>
