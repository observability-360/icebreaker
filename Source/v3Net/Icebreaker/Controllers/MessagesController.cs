--- conflicted
+++ resolved
@@ -168,8 +168,7 @@
                             if (member.Id == myBotId)
                             {
                                 telemetryClient.TrackTrace($"Bot installed to team {message.Conversation.Id}");
-
-<<<<<<< HEAD
+                                
                                 // The following lines are bringing in the installer of the application - which may be a team member
                                 var teamMembers = await connectorClient.Conversations.GetConversationMembersAsync(message.Conversation.Id);
 
@@ -177,29 +176,24 @@
 
                                 // we were just added to team
                                 await IcebreakerBot.SaveAddedToTeam(message.ServiceUrl, message.Conversation.Id, tenantId, personThatAddedBot);
-
-=======
+                                
                                 // Try to determine the name of the person that installed the app, which is usually the sender of the message (From.Id)
                                 // Note that in some cases we cannot resolve it to a team member, because the app was installed to the team programmatically via Graph
                                 var teamMembers = await connectorClient.Conversations.GetConversationMembersAsync(message.Conversation.Id);
                                 var personThatAddedBot = teamMembers.FirstOrDefault(x => x.Id == message.From.Id)?.Name;
 
                                 await IcebreakerBot.SaveAddedToTeam(message.ServiceUrl, message.Conversation.Id, tenantId, personThatAddedBot);
->>>>>>> 6f634f7d
+                                
                                 await IcebreakerBot.WelcomeTeam(connectorClient, tenantId, message.Conversation.Id, personThatAddedBot);
                             }
                             else
                             {
                                 telemetryClient.TrackTrace($"Adding a new member: {member.Id}");
 
-<<<<<<< HEAD
                                 // We are extracting the name of the app installer because it may not be a member
                                 // of the team that a user is being added to
                                 var installedTeam = IcebreakerBot.GetInstalledTeam(tenantId, teamsChannelData.Team.Id);
-
-=======
-                                var installedTeam = IcebreakerBot.GetInstalledTeam(tenantId, teamsChannelData.Team.Id);
->>>>>>> 6f634f7d
+                                
                                 await IcebreakerBot.WelcomeUser(connectorClient, member.Id, tenantId, teamsChannelData.Team.Id, installedTeam.InstallerName);
                             }
                         }
