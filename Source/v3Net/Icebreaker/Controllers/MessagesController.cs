﻿//----------------------------------------------------------------------------------------------
// <copyright file="MessagesController.cs" company="Microsoft">
// Copyright (c) Microsoft. All rights reserved.
// </copyright>
//----------------------------------------------------------------------------------------------

namespace Icebreaker
{
    using System;
    using System.Collections.Generic;
    using System.Linq;
    using System.Net;
    using System.Net.Http;
    using System.Threading.Tasks;
    using System.Web.Http;
    using Microsoft.ApplicationInsights;
    using Microsoft.ApplicationInsights.Extensibility;
    using Microsoft.Azure;
    using Microsoft.Bot.Connector;
    using Microsoft.Bot.Connector.Teams;
    using Microsoft.Bot.Connector.Teams.Models;
    using Properties;

    /// <summary>
    /// Controller for the bot messaging endpoint
    /// </summary>
    [BotAuthentication]
    public class MessagesController : ApiController
    {
        private static TelemetryClient telemetryClient = new TelemetryClient(new TelemetryConfiguration(CloudConfigurationManager.GetSetting("APPINSIGHTS_INSTRUMENTATIONKEY")));
        private readonly IcebreakerBot bot;

        /// <summary>
        /// Initializes a new instance of the <see cref="MessagesController"/> class.
        /// </summary>
        /// <param name="bot">The Icebreaker bot instance</param>
        public MessagesController(IcebreakerBot bot)
        {
            this.bot = bot;
        }

        /// <summary>
        /// POST: api/messages
        /// Receive a message from a user and reply to it
        /// </summary>
        /// <param name="activity">The incoming activity</param>
        /// <returns>Task that resolves to the HTTP response message</returns>
        public async Task<HttpResponseMessage> Post([FromBody]Activity activity)
        {
            using (var connectorClient = new ConnectorClient(new Uri(activity.ServiceUrl)))
            {
                if (activity.Type == ActivityTypes.Message)
                {
                    await this.HandleMessageActivity(connectorClient, activity);
                }
                else
                {
                    await this.HandleSystemActivity(connectorClient, activity);
                }
            }

            var response = this.Request.CreateResponse(HttpStatusCode.OK);
            return response;
        }

        private async Task HandleMessageActivity(ConnectorClient connectorClient, Activity activity)
        {
            string replyText = null;
            var optOutRequest = false;

            if (activity.Value != null && ((dynamic)activity.Value).optout == true)
            {
                optOutRequest = true;
            }

            try
            {
                // Looking at the sender of the message
                var senderAadId = activity.From.AsTeamsChannelAccount().Properties["aadObjectId"].ToString();

                if (optOutRequest || string.Equals(activity.Text, "optout", StringComparison.InvariantCultureIgnoreCase))
                {
                    telemetryClient.TrackTrace($"Incoming user message: {activity.Text} from {senderAadId}");
                    await this.bot.OptOutUser(activity.GetChannelData<TeamsChannelData>().Tenant.Id, senderAadId, activity.ServiceUrl);

                    var optInReply = activity.CreateReply();
                    optInReply.Attachments = new List<Attachment>();
                    var optOutCard = new HeroCard()
                    {
                        Text = Resources.OptOutConfirmation,
                        Buttons = new List<CardAction>()
                        {
                            new CardAction()
                            {
                                Title = Resources.ResumePairingsButtonText,
                                Type = ActionTypes.MessageBack,
                                Text = "optin"
                            }
                        }
                    };
                    optInReply.Attachments.Add(optOutCard.ToAttachment());

                    await connectorClient.Conversations.ReplyToActivityAsync(optInReply);
                }
                else if (string.Equals(activity.Text, "optin", StringComparison.InvariantCultureIgnoreCase))
                {
                    Dictionary<string, string> optInEventProps = new Dictionary<string, string>()
                        {
                            { "message", activity.Text },
                            { "messageSender", senderAadId },
                            { "messageTimeStamp", DateTime.Now.ToString() }
                        };

                    telemetryClient.TrackEvent("UserOptIn", optInEventProps);
                    await this.bot.OptInUser(activity.GetChannelData<TeamsChannelData>().Tenant.Id, senderAadId, activity.ServiceUrl);

                    var optOutReply = activity.CreateReply();
                    optOutReply.Attachments = new List<Attachment>();
                    var optOutCard = new HeroCard()
                    {
                        Text = Resources.OptInConfirmation,
                        Buttons = new List<CardAction>()
                        {
                            new CardAction()
                            {
                                Title = Resources.PausePairingsButtonText,
                                Type = ActionTypes.MessageBack,
                                Text = "optout"
                            }
                        }
                    };
                    optOutReply.Attachments.Add(optOutCard.ToAttachment());

                    await connectorClient.Conversations.ReplyToActivityAsync(optOutReply);
                }
                else
                {
                    var botName = CloudConfigurationManager.GetSetting("BotDisplayName");
                    telemetryClient.TrackTrace($"Cannot process the following: {activity.Text}");
                    replyText = Resources.IDontKnow;

                    var replyActivity = activity.CreateReply(replyText);
                    await connectorClient.Conversations.ReplyToActivityAsync(replyActivity);
                }
            }
            catch (Exception ex)
            {
                telemetryClient.TrackException(ex);
                replyText = Resources.ErrorOccured;
            }
        }

        private async Task<Activity> HandleSystemActivity(ConnectorClient connectorClient, Activity message)
        {
            telemetryClient.TrackTrace("Processing system message");

            try
            {
                var teamsChannelData = message.GetChannelData<TeamsChannelData>();
                var tenantId = teamsChannelData.Tenant.Id;

                if (message.Type == ActivityTypes.ConversationUpdate)
                {
                    // conversation-update fires whenever a new 1:1 gets created between us and someone else as well
                    // only process the Teams ones.
                    if (string.IsNullOrEmpty(teamsChannelData?.Team?.Id))
                    {
                        // conversation-update is for 1:1 chat. Just ignore.
                        return null;
                    }

                    string myBotId = message.Recipient.Id;

                    if (message.MembersAdded?.Count() > 0)
                    {
                        foreach (var member in message.MembersAdded)
                        {
                            if (member.Id == myBotId)
                            {
                                telemetryClient.TrackTrace($"Bot installed to team {message.Conversation.Id}");

                                // The following lines are bringing in the installer of the application - which may be a team member
                                var teamMembers = await connectorClient.Conversations.GetConversationMembersAsync(message.Conversation.Id);

                                var personThatAddedBot = teamMembers.FirstOrDefault(x => x.Id == message.From.Id)?.Name;

<<<<<<< HEAD
                                // we were just added to team
                                await IcebreakerBot.SaveAddedToTeam(message.ServiceUrl, message.Conversation.Id, tenantId, personThatAddedBot);

                                await IcebreakerBot.WelcomeTeam(connectorClient, tenantId, message.Conversation.Id, personThatAddedBot);
=======
                                await this.bot.SaveAddedToTeam(message.ServiceUrl, message.Conversation.Id, tenantId, personThatAddedBot);
                                await this.bot.WelcomeTeam(connectorClient, tenantId, message.Conversation.Id, personThatAddedBot);
>>>>>>> f8a9a5d5
                            }
                            else
                            {
                                telemetryClient.TrackTrace($"Adding a new member: {member.Id}");

<<<<<<< HEAD
                                // We are extracting the name of the app installer because it may not be a member
                                // of the team that a user is being added to
                                var installedTeam = IcebreakerBot.GetInstalledTeam(tenantId, teamsChannelData.Team.Id);

                                await IcebreakerBot.WelcomeUser(connectorClient, member.Id, tenantId, teamsChannelData.Team.Id, installedTeam.InstallerName);
=======
                                var installedTeam = await this.bot.GetInstalledTeam(tenantId, teamsChannelData.Team.Id);
                                await this.bot.WelcomeUser(connectorClient, member.Id, tenantId, teamsChannelData.Team.Id, installedTeam.InstallerName);
>>>>>>> f8a9a5d5
                            }
                        }
                    }

                    if (message.MembersRemoved?.Any(x => x.Id == myBotId) == true)
                    {
                        telemetryClient.TrackTrace($"Bot removed from team {message.Conversation.Id}");

                        // we were just removed from a team
                        await this.bot.SaveRemoveFromTeam(message.ServiceUrl, message.Conversation.Id, tenantId);
                    }
                }

                return null;
            }
            catch (Exception ex)
            {
                telemetryClient.TrackException(ex);
                throw;
            }
        }
    }
}<|MERGE_RESOLUTION|>--- conflicted
+++ resolved
@@ -1,4 +1,4 @@
-﻿//----------------------------------------------------------------------------------------------
+//----------------------------------------------------------------------------------------------
 // <copyright file="MessagesController.cs" company="Microsoft">
 // Copyright (c) Microsoft. All rights reserved.
 // </copyright>
@@ -184,30 +184,14 @@
 
                                 var personThatAddedBot = teamMembers.FirstOrDefault(x => x.Id == message.From.Id)?.Name;
 
-<<<<<<< HEAD
-                                // we were just added to team
-                                await IcebreakerBot.SaveAddedToTeam(message.ServiceUrl, message.Conversation.Id, tenantId, personThatAddedBot);
-
-                                await IcebreakerBot.WelcomeTeam(connectorClient, tenantId, message.Conversation.Id, personThatAddedBot);
-=======
                                 await this.bot.SaveAddedToTeam(message.ServiceUrl, message.Conversation.Id, tenantId, personThatAddedBot);
                                 await this.bot.WelcomeTeam(connectorClient, tenantId, message.Conversation.Id, personThatAddedBot);
->>>>>>> f8a9a5d5
                             }
                             else
                             {
                                 telemetryClient.TrackTrace($"Adding a new member: {member.Id}");
-
-<<<<<<< HEAD
-                                // We are extracting the name of the app installer because it may not be a member
-                                // of the team that a user is being added to
-                                var installedTeam = IcebreakerBot.GetInstalledTeam(tenantId, teamsChannelData.Team.Id);
-
-                                await IcebreakerBot.WelcomeUser(connectorClient, member.Id, tenantId, teamsChannelData.Team.Id, installedTeam.InstallerName);
-=======
                                 var installedTeam = await this.bot.GetInstalledTeam(tenantId, teamsChannelData.Team.Id);
                                 await this.bot.WelcomeUser(connectorClient, member.Id, tenantId, teamsChannelData.Team.Id, installedTeam.InstallerName);
->>>>>>> f8a9a5d5
                             }
                         }
                     }
