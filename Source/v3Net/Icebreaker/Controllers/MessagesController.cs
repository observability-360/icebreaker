--- conflicted
+++ resolved
@@ -142,21 +142,12 @@
                 }
                 else
                 {
-<<<<<<< HEAD
-                    var botName = CloudConfigurationManager.GetSetting("BotDisplayName");
-                    telemetryClient.TrackTrace($"Cannot process the following: {activity.Text}");
-                    // replyText = Resources.IDontKnow;
+                    // Unknown input
+                    this.telemetryClient.TrackTrace($"Cannot process the following: {activity.Text}");
 
                     // var replyActivity = activity.CreateReply(replyText);
                     // await connectorClient.Conversations.ReplyToActivityAsync(replyActivity);
                     await this.HandleSystemActivity(connectorClient, activity);
-=======
-                    // Unknown input
-                    this.telemetryClient.TrackTrace($"Cannot process the following: {activity.Text}");
-
-                    var replyActivity = activity.CreateReply(Resources.IDontKnow);
-                    await connectorClient.Conversations.ReplyToActivityAsync(replyActivity);
->>>>>>> aa5a5b41
                 }
             }
             catch (Exception ex)
@@ -204,15 +195,9 @@
                                 };
                                 this.telemetryClient.TrackEvent("AppInstalled", properties);
 
-<<<<<<< HEAD
-                                // The following lines are bringing in the installer of the application - which may be a team member
-                                var teamMembers = await connectorClient.Conversations.GetConversationMembersAsync(message.Conversation.Id);
-
-=======
                                 // Try to determine the name of the person that installed the app, which is usually the sender of the message (From.Id)
                                 // Note that in some cases we cannot resolve it to a team member, because the app was installed to the team programmatically via Graph
                                 var teamMembers = await connectorClient.Conversations.GetConversationMembersAsync(teamId);
->>>>>>> aa5a5b41
                                 var personThatAddedBot = teamMembers.FirstOrDefault(x => x.Id == message.From.Id)?.Name;
 
                                 await this.bot.SaveAddedToTeam(message.ServiceUrl, teamId, tenantId, personThatAddedBot);
@@ -220,12 +205,8 @@
                             }
                             else
                             {
-<<<<<<< HEAD
-                                telemetryClient.TrackTrace($"Adding a new member: {member.Id}");
-=======
                                 this.telemetryClient.TrackTrace($"New member {member.Id} added to team {teamsChannelData.Team.Id}");
 
->>>>>>> aa5a5b41
                                 var installedTeam = await this.bot.GetInstalledTeam(teamsChannelData.Team.Id);
                                 await this.bot.WelcomeUser(connectorClient, member.Id, tenantId, teamsChannelData.Team.Id, installedTeam.InstallerName);
                             }
@@ -251,7 +232,7 @@
                 else
                 {
                     var installedPlace = await this.bot.GetInstalledTeam(teamsChannelData.Team.Id);
-                    await this.bot.WelcomeTeam(connectorClient, tenantId, message.Conversation.Id, installedPlace.InstallerName);
+                    await this.bot.WelcomeTeam(connectorClient, message.Conversation.Id, installedPlace.InstallerName);
                 }
 
                 return null;
