--- conflicted
+++ resolved
@@ -1,4 +1,4 @@
-﻿//----------------------------------------------------------------------------------------------
+//----------------------------------------------------------------------------------------------
 // <copyright file="IcebreakerBot.cs" company="Microsoft">
 // Copyright (c) Microsoft. All rights reserved.
 // </copyright>
@@ -134,10 +134,6 @@
         /// Sends a welcome message to the General channel of the team that this bot has been installed to
         /// </summary>
         /// <param name="connectorClient">The connector client</param>
-<<<<<<< HEAD
-=======
-        /// <param name="botId">The id of the added bot</param>
->>>>>>> 6f634f7d
         /// <param name="tenantId">The tenant id</param>
         /// <param name="teamId">The id of the team that the bot is installed to</param>
         /// <param name="botInstaller">The installer of the application</param>
