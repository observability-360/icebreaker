--- conflicted
+++ resolved
@@ -123,11 +123,7 @@
         /// <returns>The team that the bot has been installed to</returns>
         public Task<TeamInstallInfo> GetInstalledTeam(string teamId)
         {
-<<<<<<< HEAD
-            return this.dataProvider.GetTeamInstallInfoAsync(tenantId, teamId);
-=======
             return this.dataProvider.GetInstalledTeamAsync(teamId);
->>>>>>> 0c12068e
         }
 
         /// <summary>
@@ -377,36 +373,13 @@
             var members = await connectorClient.Conversations.GetConversationMembersAsync(teamInfo.TeamId);
             this.telemetryClient.TrackTrace($"Found {members.Count} in team {teamInfo.TeamId}");
 
-            var tasks = members.Select(m => this.dataProvider.GetUserInfoAsync(teamInfo.TenantId, m.AsTeamsChannelAccount().ObjectId));
+            var tasks = members.Select(m => this.dataProvider.GetUserInfoAsync(m.AsTeamsChannelAccount().ObjectId));
             var results = await Task.WhenAll(tasks);
 
-<<<<<<< HEAD
             return members
                 .Zip(results, (member, userInfo) => ((userInfo == null) || userInfo.OptedIn) ? member : null)
                 .Where(m => m != null)
                 .ToList();
-=======
-            if (members.Count > 1)
-            {
-                telemetry.TrackTrace($"There are {members.Count} members found in {teamInfo.TeamId}");
-            }
-            else
-            {
-                telemetry.TrackTrace("There are not enough members found");
-            }
-
-            foreach (var member in members)
-            {
-                var userInfo = await this.dataProvider.GetUserInfoAsync(member.AsTeamsChannelAccount().ObjectId);
-                if (userInfo == null || userInfo.OptedIn)
-                {
-                    telemetry.TrackTrace($"Adding {member.Name} to the list at");
-                    optedInUsers.Add(member);
-                }
-            }
-
-            return optedInUsers;
->>>>>>> 0c12068e
         }
 
         private List<Tuple<ChannelAccount, ChannelAccount>> MakePairs(List<ChannelAccount> users)
