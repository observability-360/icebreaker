﻿//----------------------------------------------------------------------------------------------
// <copyright file="IcebreakerBot.cs" company="Microsoft">
// Copyright (c) Microsoft. All rights reserved.
// </copyright>
//----------------------------------------------------------------------------------------------

namespace Icebreaker
{
    using System;
    using System.Collections.Generic;
    using System.Linq;
    using System.Threading.Tasks;
    using Helpers;
    using Helpers.AdaptiveCards;
    using Microsoft.ApplicationInsights;
    using Microsoft.ApplicationInsights.Extensibility;
    using Microsoft.Azure;
    using Microsoft.Bot.Connector;
    using Microsoft.Bot.Connector.Teams;
    using Newtonsoft.Json;

    /// <summary>
    /// Implements the core logic for Icebreaker bot
    /// </summary>
    public class IcebreakerBot
    {
        private static TelemetryClient telemetry = new TelemetryClient(new TelemetryConfiguration(CloudConfigurationManager.GetSetting("APPINSIGHTS_INSTRUMENTATIONKEY")));
        private readonly Task<IcebreakerBotDataProvider> dataProviderFactoryTask;

        /// <summary>
        /// Initializes a new instance of the <see cref="IcebreakerBot"/> class.
        /// </summary>
        /// <param name="dataProviderFactoryTask">A task the produces the data provider to use</param>
        public IcebreakerBot(Task<IcebreakerBotDataProvider> dataProviderFactoryTask)
        {
            this.dataProviderFactoryTask = dataProviderFactoryTask;
        }

        /// <summary>
        /// Generate pairups and send pairup notifications.
        /// </summary>
        /// <returns>The number of pairups that were made</returns>
        public async Task<int> MakePairsAndNotify()
        {
            telemetry.TrackTrace("Hit the MakePairsAndNotify method");

            // Recall all the teams where we have been added
            // For each team where I have been added:
            //     Pull the roster of each team where I have been added
            //     Remove the members who have opted out of pairs
            //     Match each member with someone else
            //     Save this pair
            // Now notify each pair found in 1:1 and ask them to reach out to the other person
            // When contacting the user in 1:1, give them the button to opt-out.

            // Get teams to which the app has been installed
            var dataProvider = await this.dataProviderFactoryTask;
            var teams = dataProvider.GetInstalledTeams();

            var countPairsNotified = 0;
            var maxPairUpsPerTeam = Convert.ToInt32(CloudConfigurationManager.GetSetting("MaxPairUpsPerTeam"));

            telemetry.TrackTrace($"Retrieved {teams.Count} teams");

            telemetry.TrackTrace($"{maxPairUpsPerTeam} pairs maximum");

            foreach (var team in teams)
            {
                try
                {
                    MicrosoftAppCredentials.TrustServiceUrl(team.ServiceUrl);
                    var connectorClient = new ConnectorClient(new Uri(team.ServiceUrl));

                    var optedInUsers = await this.GetOptedInUsers(connectorClient, team);
                    var teamName = await this.GetTeamNameAsync(connectorClient, team.TeamId);

                    telemetry.TrackTrace($"Trying to pair members of {teamName} at: " + DateTime.Now.ToString());

                    foreach (var pair in this.MakePairs(optedInUsers).Take(maxPairUpsPerTeam))
                    {
                        await this.NotifyPair(connectorClient, team.TenantId, teamName, pair);

                        countPairsNotified++;
                    }
                }
                catch (UnauthorizedAccessException uae)
                {
                    telemetry.TrackException(uae);
                }
            }

            telemetry.TrackTrace($"{countPairsNotified} pairs notified at: " + DateTime.Now.ToString());

            return countPairsNotified;
        }

        /// <summary>
        /// Method that will return the information of the installed team
        /// </summary>
        /// <param name="tenantId">The tenant id</param>
        /// <param name="teamId">The team id</param>
        /// <returns>The team that the bot has been installed to</returns>
        public static TeamInstallInfo GetInstalledTeam(string tenantId, string teamId)
        {
            return IcebreakerBotDataProvider.GetInstalledTeam(tenantId, teamId);
        }

        /// <summary>
        /// Send a welcome message to the user that was just added to a team.
        /// </summary>
        /// <param name="connectorClient">The connector client</param>
        /// <param name="memberAddedId">The id of the added user</param>
        /// <param name="tenantId">The tenant id</param>
        /// <param name="teamId">The id of the team the user was added to</param>
        /// <param name="botInstaller">The person that installed the bot</param>
        /// <returns>Tracking task</returns>
<<<<<<< HEAD
        public async Task WelcomeUser(ConnectorClient connectorClient, string memberAddedId, string tenantId, string teamId)
=======
        public static async Task WelcomeUser(ConnectorClient connectorClient, string memberAddedId, string tenantId, string teamId, string botInstaller)
>>>>>>> 6f634f7d
        {
            var teamName = await this.GetTeamNameAsync(connectorClient, teamId);

            var allMembers = await this.GetTeamMembers(connectorClient, teamId, tenantId);

            var botDisplayName = CloudConfigurationManager.GetSetting("BotDisplayName");

            ChannelAccount userThatJustJoined = null;

            foreach (var m in allMembers)
            {
                // both values are 29: values
                if (m.Id == memberAddedId)
                {
                    userThatJustJoined = m;
                }
            }

            if (userThatJustJoined != null)
            {
                telemetry.TrackTrace($"A new user just joined - {userThatJustJoined.AsTeamsChannelAccount().ObjectId}, {userThatJustJoined.AsTeamsChannelAccount().GivenName}");
<<<<<<< HEAD
                var welcomeMessageCard = WelcomeNewMemberCard.GetCard(teamName, userThatJustJoined.Name, botDisplayName);
                await this.NotifyUser(connectorClient, welcomeMessageCard, userThatJustJoined, tenantId);
=======
                var welcomeMessageCard = WelcomeNewMemberCard.GetCard(teamName, userThatJustJoined.Name, botDisplayName, botInstaller);
                await NotifyUser(connectorClient, welcomeMessageCard, userThatJustJoined, tenantId);
>>>>>>> 6f634f7d
            }
        }

        /// <summary>
        /// Sends a welcome message to the General channel of the team that this bot has been installed to
        /// </summary>
        /// <param name="connectorClient">The connector client</param>
        /// <param name="botId">The id of the added bot</param>
        /// <param name="tenantId">The tenant id</param>
        /// <param name="teamId">The id of the team that the bot is installed to</param>
        /// <param name="botInstaller">The installer of the application</param>
        /// <returns>Tracking task</returns>
        public static async Task WelcomeTeam(ConnectorClient connectorClient, string tenantId, string teamId, string botInstaller)
        {
            telemetry.TrackTrace("Hit the WelcomeTeam method with teamId = " + teamId);

            var teamName = await GetTeamNameAsync(connectorClient, teamId);

            var botDisplayName = CloudConfigurationManager.GetSetting("BotDisplayName");

            var welcomeTeamMessageCard = WelcomeTeamAdaptiveCard.GetCard(teamName, botDisplayName, botInstaller);

            await NotifyTeam(connectorClient, welcomeTeamMessageCard, teamName, teamId);
        }

        /// <summary>
        /// Save information about the team to which the bot was added.
        /// </summary>
        /// <param name="serviceUrl">The service url</param>
        /// <param name="teamId">The team id</param>
        /// <param name="tenantId">The tenant id</param>
        /// <param name="botInstaller">Person that has added the bot to the team</param>
        /// <returns>Tracking task</returns>
<<<<<<< HEAD
        public async Task SaveAddedToTeam(string serviceUrl, string teamId, string tenantId)
        {
            var dataProvider = await this.dataProviderFactoryTask;
            await dataProvider.UpdateTeamInstallStatusAsync(new TeamInstallInfo() { ServiceUrl = serviceUrl, TeamId = teamId, TenantId = tenantId }, true);
=======
        public static async Task SaveAddedToTeam(string serviceUrl, string teamId, string tenantId, string botInstaller)
        {
            await IcebreakerBotDataProvider.SaveTeamInstallStatus(new TeamInstallInfo() { ServiceUrl = serviceUrl, TeamId = teamId, TenantId = tenantId, InstallerName = botInstaller }, true);
>>>>>>> 6f634f7d
        }

        /// <summary>
        /// Save information about the team from which the bot was removed.
        /// </summary>
        /// <param name="serviceUrl">The service url</param>
        /// <param name="teamId">The team id</param>
        /// <param name="tenantId">The tenant id</param>
        /// <returns>Tracking task</returns>
        public async Task SaveRemoveFromTeam(string serviceUrl, string teamId, string tenantId)
        {
            var dataProvider = await this.dataProviderFactoryTask;
            await dataProvider.UpdateTeamInstallStatusAsync(new TeamInstallInfo() { ServiceUrl = serviceUrl, TeamId = teamId, TenantId = tenantId }, false);
        }

        /// <summary>
        /// Opt out the user from further pairups
        /// </summary>
        /// <param name="tenantId">The tenant id</param>
        /// <param name="userId">The user id</param>
        /// <param name="serviceUrl">The service url</param>
        /// <returns>Tracking task</returns>
        public async Task OptOutUser(string tenantId, string userId, string serviceUrl)
        {
            var dataProvider = await this.dataProviderFactoryTask;
            await dataProvider.SetUserInfoAsync(tenantId, userId, false, serviceUrl);
        }

        /// <summary>
        /// Opt in the user to pairups
        /// </summary>
        /// <param name="tenantId">The tenant id</param>
        /// <param name="userId">The user id</param>
        /// <param name="serviceUrl">The service url</param>
        /// <returns>Tracking task</returns>
        public async Task OptInUser(string tenantId, string userId, string serviceUrl)
        {
            var dataProvider = await this.dataProviderFactoryTask;
            await dataProvider.SetUserInfoAsync(tenantId, userId, true, serviceUrl);
        }

        /// <summary>
        /// Get the name of a team.
        /// </summary>
        /// <param name="connectorClient">The connector client</param>
        /// <param name="teamId">The team id</param>
        /// <returns>The name of the team</returns>
        private async Task<string> GetTeamNameAsync(ConnectorClient connectorClient, string teamId)
        {
            telemetry.TrackTrace("Getting the team name now");

            var teamsConnectorClient = connectorClient.GetTeamsConnectorClient();
            var teamDetailsResult = await teamsConnectorClient.Teams.FetchTeamDetailsAsync(teamId);
            return teamDetailsResult.Name;
        }

        /// <summary>
        /// Notify a pairup.
        /// </summary>
        /// <param name="connectorClient">The connector client</param>
        /// <param name="tenantId">The tenant id</param>
        /// <param name="teamName">The team name</param>
        /// <param name="pair">The pairup</param>
        /// <returns>Tracking task</returns>
        private async Task NotifyPair(ConnectorClient connectorClient, string tenantId, string teamName, Tuple<ChannelAccount, ChannelAccount> pair)
        {
            telemetry.TrackTrace("Hit the NotifyPair method");
            var displayName = CloudConfigurationManager.GetSetting("BotDisplayName");

            var teamsPerson1 = pair.Item1.AsTeamsChannelAccount();
            var teamsPerson2 = pair.Item2.AsTeamsChannelAccount();

            // Fill in person1's info in the card for person2
            var cardForPerson2 = PairUpNotificationAdaptiveCard.GetCard(teamName, teamsPerson1.Name, teamsPerson2.Name, teamsPerson1.GivenName, teamsPerson2.GivenName, teamsPerson2.GivenName, teamsPerson1.UserPrincipalName, displayName);

            // Fill in person2's info in the card for person1
            var cardForPerson1 = PairUpNotificationAdaptiveCard.GetCard(teamName, teamsPerson2.Name, teamsPerson1.Name, teamsPerson2.GivenName, teamsPerson1.GivenName, teamsPerson1.GivenName, teamsPerson2.UserPrincipalName, displayName);

            telemetry.TrackTrace($"Notifying user - {teamsPerson1.ObjectId}, {teamsPerson1.GivenName}");
            await this.NotifyUser(connectorClient, cardForPerson1, teamsPerson1, tenantId);

            telemetry.TrackTrace($"Notifying user - {teamsPerson2.ObjectId}, {teamsPerson2.GivenName}");
            await this.NotifyUser(connectorClient, cardForPerson2, teamsPerson2, tenantId);
        }

        private async Task NotifyUser(ConnectorClient connectorClient, string cardToSend, ChannelAccount user, string tenantId)
        {
            telemetry.TrackTrace("Hit the NotifyUser method");

            var me = new ChannelAccount()
            {
                Id = CloudConfigurationManager.GetSetting("MicrosoftAppId"),
                Name = CloudConfigurationManager.GetSetting("BotDisplayName")
            };

            // ensure conversation exists
            var response = connectorClient.Conversations.CreateOrGetDirectConversation(me, user, tenantId);

            // construct the activity we want to post
            var activity = new Activity()
            {
                Type = ActivityTypes.Message,
                Conversation = new ConversationAccount()
                {
                    Id = response.Id,
                },
                Attachments = new List<Attachment>()
                    {
                        new Attachment()
                        {
                            ContentType = "application/vnd.microsoft.card.adaptive",
                            Content = JsonConvert.DeserializeObject(cardToSend),
                        }
                    }
            };

            var isTesting = bool.Parse(CloudConfigurationManager.GetSetting("Testing"));

            if (!isTesting)
            {
                // shoot the activity over
                await connectorClient.Conversations.SendToConversationAsync(activity);
            }
        }

        private async Task<List<ChannelAccount>> GetTeamMembers(ConnectorClient connectorClient, string teamId, string tenantId)
        {
            // Pull the roster of specified team and then remove everyone who has opted out explicitly
#pragma warning disable CS0618 // Type or member is obsolete
            var membersIList = await connectorClient.Conversations.GetConversationMembersAsync(teamId);
#pragma warning restore CS0618 // Type or member is obsolete
            var members = membersIList as List<ChannelAccount>;
            return members;
        }

        private async Task<List<ChannelAccount>> GetOptedInUsers(ConnectorClient connectorClient, TeamInstallInfo teamInfo)
        {
            telemetry.TrackTrace("Hit the GetOptedInUsers method");
            var optedInUsers = new List<ChannelAccount>();

            var members = await this.GetTeamMembers(connectorClient, teamInfo.TeamId, teamInfo.TenantId);

            if (members.Count > 1)
            {
                telemetry.TrackTrace($"There are {members.Count} members found in {teamInfo.TeamId}");
            }
            else
            {
                telemetry.TrackTrace("There are not enough members found");
            }

            var dataProvider = await this.dataProviderFactoryTask;
            foreach (var member in members)
            {
                var userInfo = dataProvider.GetUserInfo(teamInfo.TenantId, member.AsTeamsChannelAccount().ObjectId);
                if (userInfo == null || userInfo.OptedIn)
                {
                    telemetry.TrackTrace($"Adding {member.Name} to the list at");
                    optedInUsers.Add(member);
                }
            }

            return optedInUsers;
        }

        private List<Tuple<ChannelAccount, ChannelAccount>> MakePairs(List<ChannelAccount> users)
        {
            telemetry.TrackTrace("Hit the MakePairs method");

            if (users.Count > 1)
            {
                telemetry.TrackTrace($"There could be {users.Count / 2} pairs that could be made");
            }
            else
            {
                telemetry.TrackTrace($"Pairs could not be made because of having - {users.Count}");
            }

            var pairs = new List<Tuple<ChannelAccount, ChannelAccount>>();

            this.Randomize(users);

            for (int i = 0; i < users.Count - 1; i += 2)
            {
                pairs.Add(new Tuple<ChannelAccount, ChannelAccount>(users[i], users[i + 1]));
            }

            return pairs;
        }

<<<<<<< HEAD
        private void Randomize<T>(IList<T> items)
=======
        /// <summary>
        /// Method that will send out the message in the General channel of the team
        /// that this bot has been installed to
        /// </summary>
        /// <param name="connectorClient">The connector client</param>
        /// <param name="cardToSend">The actual welcome card (for the team)</param>
        /// <param name="teamName">The name of the team that the bot is installed to</param>
        /// <param name="teamId">The team id</param>
        /// <returns>A tracking task</returns>
        private static async Task NotifyTeam(ConnectorClient connectorClient, string cardToSend, string teamName, string teamId)
        {
            telemetry.TrackTrace("Hit the NotifyTeam method");

            var activity = new Activity()
            {
                Type = ActivityTypes.Message,
                Conversation = new ConversationAccount()
                {
                    Id = teamId
                },
                Attachments = new List<Attachment>()
                {
                    new Attachment()
                    {
                        ContentType = "application/vnd.microsoft.card.adaptive",
                        Content = JsonConvert.DeserializeObject(cardToSend)
                    }
                }
            };

            await connectorClient.Conversations.SendToConversationAsync(activity);
        }

        private static void Randomize<T>(IList<T> items)
>>>>>>> 6f634f7d
        {
            Random rand = new Random(Guid.NewGuid().GetHashCode());

            // For each spot in the array, pick
            // a random item to swap into that spot.
            for (int i = 0; i < items.Count - 1; i++)
            {
                int j = rand.Next(i, items.Count);
                T temp = items[i];
                items[i] = items[j];
                items[j] = temp;
            }
        }
    }
}<|MERGE_RESOLUTION|>--- conflicted
+++ resolved
@@ -100,9 +100,10 @@
         /// <param name="tenantId">The tenant id</param>
         /// <param name="teamId">The team id</param>
         /// <returns>The team that the bot has been installed to</returns>
-        public static TeamInstallInfo GetInstalledTeam(string tenantId, string teamId)
-        {
-            return IcebreakerBotDataProvider.GetInstalledTeam(tenantId, teamId);
+        public async Task<TeamInstallInfo> GetInstalledTeam(string tenantId, string teamId)
+        {
+            var dataProvider = await this.dataProviderFactoryTask;
+            return dataProvider.GetInstalledTeam(tenantId, teamId);
         }
 
         /// <summary>
@@ -114,11 +115,7 @@
         /// <param name="teamId">The id of the team the user was added to</param>
         /// <param name="botInstaller">The person that installed the bot</param>
         /// <returns>Tracking task</returns>
-<<<<<<< HEAD
-        public async Task WelcomeUser(ConnectorClient connectorClient, string memberAddedId, string tenantId, string teamId)
-=======
-        public static async Task WelcomeUser(ConnectorClient connectorClient, string memberAddedId, string tenantId, string teamId, string botInstaller)
->>>>>>> 6f634f7d
+        public async Task WelcomeUser(ConnectorClient connectorClient, string memberAddedId, string tenantId, string teamId, string botInstaller)
         {
             var teamName = await this.GetTeamNameAsync(connectorClient, teamId);
 
@@ -140,13 +137,8 @@
             if (userThatJustJoined != null)
             {
                 telemetry.TrackTrace($"A new user just joined - {userThatJustJoined.AsTeamsChannelAccount().ObjectId}, {userThatJustJoined.AsTeamsChannelAccount().GivenName}");
-<<<<<<< HEAD
-                var welcomeMessageCard = WelcomeNewMemberCard.GetCard(teamName, userThatJustJoined.Name, botDisplayName);
+                var welcomeMessageCard = WelcomeNewMemberCard.GetCard(teamName, userThatJustJoined.Name, botDisplayName, botInstaller);
                 await this.NotifyUser(connectorClient, welcomeMessageCard, userThatJustJoined, tenantId);
-=======
-                var welcomeMessageCard = WelcomeNewMemberCard.GetCard(teamName, userThatJustJoined.Name, botDisplayName, botInstaller);
-                await NotifyUser(connectorClient, welcomeMessageCard, userThatJustJoined, tenantId);
->>>>>>> 6f634f7d
             }
         }
 
@@ -154,22 +146,21 @@
         /// Sends a welcome message to the General channel of the team that this bot has been installed to
         /// </summary>
         /// <param name="connectorClient">The connector client</param>
-        /// <param name="botId">The id of the added bot</param>
         /// <param name="tenantId">The tenant id</param>
         /// <param name="teamId">The id of the team that the bot is installed to</param>
         /// <param name="botInstaller">The installer of the application</param>
         /// <returns>Tracking task</returns>
-        public static async Task WelcomeTeam(ConnectorClient connectorClient, string tenantId, string teamId, string botInstaller)
+        public async Task WelcomeTeam(ConnectorClient connectorClient, string tenantId, string teamId, string botInstaller)
         {
             telemetry.TrackTrace("Hit the WelcomeTeam method with teamId = " + teamId);
 
-            var teamName = await GetTeamNameAsync(connectorClient, teamId);
+            var teamName = await this.GetTeamNameAsync(connectorClient, teamId);
 
             var botDisplayName = CloudConfigurationManager.GetSetting("BotDisplayName");
 
             var welcomeTeamMessageCard = WelcomeTeamAdaptiveCard.GetCard(teamName, botDisplayName, botInstaller);
 
-            await NotifyTeam(connectorClient, welcomeTeamMessageCard, teamName, teamId);
+            await this.NotifyTeam(connectorClient, welcomeTeamMessageCard, teamId);
         }
 
         /// <summary>
@@ -180,16 +171,10 @@
         /// <param name="tenantId">The tenant id</param>
         /// <param name="botInstaller">Person that has added the bot to the team</param>
         /// <returns>Tracking task</returns>
-<<<<<<< HEAD
-        public async Task SaveAddedToTeam(string serviceUrl, string teamId, string tenantId)
-        {
-            var dataProvider = await this.dataProviderFactoryTask;
-            await dataProvider.UpdateTeamInstallStatusAsync(new TeamInstallInfo() { ServiceUrl = serviceUrl, TeamId = teamId, TenantId = tenantId }, true);
-=======
-        public static async Task SaveAddedToTeam(string serviceUrl, string teamId, string tenantId, string botInstaller)
-        {
-            await IcebreakerBotDataProvider.SaveTeamInstallStatus(new TeamInstallInfo() { ServiceUrl = serviceUrl, TeamId = teamId, TenantId = tenantId, InstallerName = botInstaller }, true);
->>>>>>> 6f634f7d
+        public async Task SaveAddedToTeam(string serviceUrl, string teamId, string tenantId, string botInstaller)
+        {
+            var dataProvider = await this.dataProviderFactoryTask;
+            await dataProvider.UpdateTeamInstallStatusAsync(new TeamInstallInfo() { ServiceUrl = serviceUrl, TeamId = teamId, TenantId = tenantId, InstallerName = botInstaller }, true);
         }
 
         /// <summary>
@@ -315,84 +300,15 @@
             }
         }
 
-        private async Task<List<ChannelAccount>> GetTeamMembers(ConnectorClient connectorClient, string teamId, string tenantId)
-        {
-            // Pull the roster of specified team and then remove everyone who has opted out explicitly
-#pragma warning disable CS0618 // Type or member is obsolete
-            var membersIList = await connectorClient.Conversations.GetConversationMembersAsync(teamId);
-#pragma warning restore CS0618 // Type or member is obsolete
-            var members = membersIList as List<ChannelAccount>;
-            return members;
-        }
-
-        private async Task<List<ChannelAccount>> GetOptedInUsers(ConnectorClient connectorClient, TeamInstallInfo teamInfo)
-        {
-            telemetry.TrackTrace("Hit the GetOptedInUsers method");
-            var optedInUsers = new List<ChannelAccount>();
-
-            var members = await this.GetTeamMembers(connectorClient, teamInfo.TeamId, teamInfo.TenantId);
-
-            if (members.Count > 1)
-            {
-                telemetry.TrackTrace($"There are {members.Count} members found in {teamInfo.TeamId}");
-            }
-            else
-            {
-                telemetry.TrackTrace("There are not enough members found");
-            }
-
-            var dataProvider = await this.dataProviderFactoryTask;
-            foreach (var member in members)
-            {
-                var userInfo = dataProvider.GetUserInfo(teamInfo.TenantId, member.AsTeamsChannelAccount().ObjectId);
-                if (userInfo == null || userInfo.OptedIn)
-                {
-                    telemetry.TrackTrace($"Adding {member.Name} to the list at");
-                    optedInUsers.Add(member);
-                }
-            }
-
-            return optedInUsers;
-        }
-
-        private List<Tuple<ChannelAccount, ChannelAccount>> MakePairs(List<ChannelAccount> users)
-        {
-            telemetry.TrackTrace("Hit the MakePairs method");
-
-            if (users.Count > 1)
-            {
-                telemetry.TrackTrace($"There could be {users.Count / 2} pairs that could be made");
-            }
-            else
-            {
-                telemetry.TrackTrace($"Pairs could not be made because of having - {users.Count}");
-            }
-
-            var pairs = new List<Tuple<ChannelAccount, ChannelAccount>>();
-
-            this.Randomize(users);
-
-            for (int i = 0; i < users.Count - 1; i += 2)
-            {
-                pairs.Add(new Tuple<ChannelAccount, ChannelAccount>(users[i], users[i + 1]));
-            }
-
-            return pairs;
-        }
-
-<<<<<<< HEAD
-        private void Randomize<T>(IList<T> items)
-=======
         /// <summary>
         /// Method that will send out the message in the General channel of the team
         /// that this bot has been installed to
         /// </summary>
         /// <param name="connectorClient">The connector client</param>
         /// <param name="cardToSend">The actual welcome card (for the team)</param>
-        /// <param name="teamName">The name of the team that the bot is installed to</param>
         /// <param name="teamId">The team id</param>
         /// <returns>A tracking task</returns>
-        private static async Task NotifyTeam(ConnectorClient connectorClient, string cardToSend, string teamName, string teamId)
+        private async Task NotifyTeam(ConnectorClient connectorClient, string cardToSend, string teamId)
         {
             telemetry.TrackTrace("Hit the NotifyTeam method");
 
@@ -416,8 +332,72 @@
             await connectorClient.Conversations.SendToConversationAsync(activity);
         }
 
-        private static void Randomize<T>(IList<T> items)
->>>>>>> 6f634f7d
+        private async Task<List<ChannelAccount>> GetTeamMembers(ConnectorClient connectorClient, string teamId, string tenantId)
+        {
+            // Pull the roster of specified team and then remove everyone who has opted out explicitly
+#pragma warning disable CS0618 // Type or member is obsolete
+            var membersIList = await connectorClient.Conversations.GetConversationMembersAsync(teamId);
+#pragma warning restore CS0618 // Type or member is obsolete
+            var members = membersIList as List<ChannelAccount>;
+            return members;
+        }
+
+        private async Task<List<ChannelAccount>> GetOptedInUsers(ConnectorClient connectorClient, TeamInstallInfo teamInfo)
+        {
+            telemetry.TrackTrace("Hit the GetOptedInUsers method");
+            var optedInUsers = new List<ChannelAccount>();
+
+            var members = await this.GetTeamMembers(connectorClient, teamInfo.TeamId, teamInfo.TenantId);
+
+            if (members.Count > 1)
+            {
+                telemetry.TrackTrace($"There are {members.Count} members found in {teamInfo.TeamId}");
+            }
+            else
+            {
+                telemetry.TrackTrace("There are not enough members found");
+            }
+
+            var dataProvider = await this.dataProviderFactoryTask;
+            foreach (var member in members)
+            {
+                var userInfo = dataProvider.GetUserInfo(teamInfo.TenantId, member.AsTeamsChannelAccount().ObjectId);
+                if (userInfo == null || userInfo.OptedIn)
+                {
+                    telemetry.TrackTrace($"Adding {member.Name} to the list at");
+                    optedInUsers.Add(member);
+                }
+            }
+
+            return optedInUsers;
+        }
+
+        private List<Tuple<ChannelAccount, ChannelAccount>> MakePairs(List<ChannelAccount> users)
+        {
+            telemetry.TrackTrace("Hit the MakePairs method");
+
+            if (users.Count > 1)
+            {
+                telemetry.TrackTrace($"There could be {users.Count / 2} pairs that could be made");
+            }
+            else
+            {
+                telemetry.TrackTrace($"Pairs could not be made because of having - {users.Count}");
+            }
+
+            var pairs = new List<Tuple<ChannelAccount, ChannelAccount>>();
+
+            this.Randomize(users);
+
+            for (int i = 0; i < users.Count - 1; i += 2)
+            {
+                pairs.Add(new Tuple<ChannelAccount, ChannelAccount>(users[i], users[i + 1]));
+            }
+
+            return pairs;
+        }
+
+        private void Randomize<T>(IList<T> items)
         {
             Random rand = new Random(Guid.NewGuid().GetHashCode());
 
