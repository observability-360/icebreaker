--- conflicted
+++ resolved
@@ -148,16 +148,7 @@
         /// <returns>User information</returns>
         public UserInfo GetUserInfo(string tenantId, string userId)
         {
-<<<<<<< HEAD
             telemetry.TrackTrace("Hit the GetUserInfo method at: " + DateTime.Now.ToString());
-=======
-            telemetry.TrackTrace("Hit the GetUserOptInStatus method");
-
-            InitDatabase();
-
-            var databaseName = CloudConfigurationManager.GetSetting("CosmosDBDatabaseName");
-            var collectionName = CloudConfigurationManager.GetSetting("CosmosCollectionUsers");
->>>>>>> 6f634f7d
 
             // Set some common query options
             FeedOptions queryOptions = new FeedOptions { MaxItemCount = -1, PartitionKey = new PartitionKey(tenantId) };
@@ -243,23 +234,15 @@
             await this.StoreUserInfoAsync(user2Info);
         }
 
-<<<<<<< HEAD
-        private async Task StoreUserInfoAsync(UserInfo obj)
-=======
         /// <summary>
         /// Returns the team that the bot has been installed to
         /// </summary>
         /// <param name="tenantId">The tenant id</param>
         /// <param name="teamId">The team id</param>
         /// <returns>Team that the bot is installed to</returns>
-        public static TeamInstallInfo GetInstalledTeam(string tenantId, string teamId)
+        public TeamInstallInfo GetInstalledTeam(string tenantId, string teamId)
         {
             telemetry.TrackTrace("Hit the GetInstaller method");
-
-            InitDatabase();
-
-            var databaseName = CloudConfigurationManager.GetSetting("CosmosDBDatabaseName");
-            var collectionName = CloudConfigurationManager.GetSetting("CosmosCollectionTeams");
 
             // Set some common query options
             FeedOptions queryOptions = new FeedOptions { MaxItemCount = -1, EnableCrossPartitionQuery = true };
@@ -267,8 +250,7 @@
             // Find the name of the installer
             try
             {
-                var results = documentClient.CreateDocumentQuery<TeamInstallInfo>(
-                    UriFactory.CreateDocumentCollectionUri(databaseName, collectionName), queryOptions)
+                var results = this.documentClient.CreateDocumentQuery<TeamInstallInfo>(this.teamsInstalledDocCol.SelfLink, queryOptions)
                     .Where(f => f.TenantId == tenantId && f.TeamId == teamId);
 
                 var match = results.ToList();
@@ -281,8 +263,7 @@
             }
         }
 
-        private static async Task<UserInfo> StoreUserOptInStatus(UserInfo obj)
->>>>>>> 6f634f7d
+        private async Task StoreUserInfoAsync(UserInfo obj)
         {
             await this.documentClient.UpsertDocumentAsync(this.usersOptInStatusDocCol.SelfLink, obj);
         }
