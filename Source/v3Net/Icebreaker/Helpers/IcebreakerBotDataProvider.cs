﻿//----------------------------------------------------------------------------------------------
// <copyright file="IcebreakerBotDataProvider.cs" company="Microsoft">
// Copyright (c) Microsoft. All rights reserved.
// </copyright>
//----------------------------------------------------------------------------------------------

namespace Icebreaker.Helpers
{
    using System;
    using System.Collections.Generic;
    using System.Linq;
    using System.Threading.Tasks;
    using Microsoft.ApplicationInsights;
    using Microsoft.ApplicationInsights.Extensibility;
    using Microsoft.Azure;
    using Microsoft.Azure.Documents;
    using Microsoft.Azure.Documents.Client;

    /// <summary>
    /// Data provider routines
    /// </summary>
    public class IcebreakerBotDataProvider
    {
        // Request the minimum throughput by default
        private const int DefaultRequestThroughput = 400;

        private static TelemetryClient telemetry = new TelemetryClient(new TelemetryConfiguration(CloudConfigurationManager.GetSetting("APPINSIGHTS_INSTRUMENTATIONKEY")));

        private DocumentClient documentClient;
        private DocumentCollection teamsCollection;
        private DocumentCollection usersCollection;

        /// <summary>
        /// Initializes a new instance of the <see cref="IcebreakerBotDataProvider"/> class.
        /// </summary>
        public IcebreakerBotDataProvider()
        {
        }

        /// <summary>
        /// Initializes the database connection.
        /// </summary>
        /// <returns>Tracking task</returns>
        public async Task InitializeAsync()
        {
            var endpointUrl = CloudConfigurationManager.GetSetting("CosmosDBEndpointUrl");
            var primaryKey = CloudConfigurationManager.GetSetting("CosmosDBKey");
            var databaseName = CloudConfigurationManager.GetSetting("CosmosDBDatabaseName");
            var teamsCollectionName = CloudConfigurationManager.GetSetting("CosmosCollectionTeams");
            var usersCollectionName = CloudConfigurationManager.GetSetting("CosmosCollectionUsers");

            this.documentClient = new DocumentClient(new Uri(endpointUrl), primaryKey);

            // Create the database if needed
<<<<<<< HEAD
            Database db = await this.documentClient.CreateDatabaseIfNotExistsAsync(
                new Database { Id = databaseName });     // Set the throughput at database level by default
=======
            Database db = await this.documentClient.CreateDatabaseIfNotExistsAsync(new Database { Id = databaseName });
>>>>>>> 41facca8
            if (db != null)
            {
                telemetry.TrackTrace($"Reference to database {db.Id} obtained successfully");
            }

<<<<<<< HEAD
            var requestOptions = new RequestOptions()
            {
                OfferThroughput = DefaultRequestThroughput
            };
=======
            var requestOptions = new RequestOptions { OfferThroughput = DefaultRequestThroughput };
>>>>>>> 41facca8

            // Get a reference to the Teams collection, creating it if needed
            var teamsCollectionDefinition = new DocumentCollection
            {
                Id = teamsCollectionName,
            };
            teamsCollectionDefinition.PartitionKey.Paths.Add("/teamId");

            this.teamsCollection = await this.documentClient.CreateDocumentCollectionIfNotExistsAsync(db.SelfLink, teamsCollectionDefinition, requestOptions);
            if (this.teamsCollection != null)
            {
                telemetry.TrackTrace($"Reference to Teams collection database {this.teamsCollection.Id} obtained successfully");
            }

            // Get a reference to the Users collection, creating it if needed
            var usersCollectionDefinition = new DocumentCollection
            {
                Id = usersCollectionName
            };
            usersCollectionDefinition.PartitionKey.Paths.Add("/tenantId");

            this.usersCollection = await this.documentClient.CreateDocumentCollectionIfNotExistsAsync(db.SelfLink, usersCollectionDefinition, requestOptions);
            if (this.usersCollection != null)
            {
                telemetry.TrackTrace($"Reference to Users collection database {this.usersCollection.Id} obtained successfully");
            }
        }

        /// <summary>
        /// Updates team installation status in store. If the bot is installed, the info is saved, otherwise info for the team is deleted.
        /// </summary>
        /// <param name="team">The team installation info</param>
        /// <param name="installed">Value that indicates if bot is installed</param>
        /// <returns>Tracking task</returns>
        public async Task UpdateTeamInstallStatusAsync(TeamInstallInfo team, bool installed)
        {
            telemetry.TrackTrace("Hit the method SaveTeamInstallStatus");

            if (installed)
            {
                var response = await this.documentClient.UpsertDocumentAsync(this.teamsCollection.SelfLink, team);
            }
            else
            {
                var partitionKey = new PartitionKey(team.TeamId);

                var lookupQuery = this.documentClient.CreateDocumentQuery<TeamInstallInfo>(
                    this.teamsCollection.SelfLink, new FeedOptions { MaxItemCount = -1, PartitionKey = partitionKey })
                    .Where(t => t.TeamId == team.TeamId);

                var match = lookupQuery.ToList();
                if (match.Count > 0)
                {
                    var response = this.documentClient.DeleteDocumentAsync(match.First().SelfLink, new RequestOptions { PartitionKey = partitionKey });
                }
            }
        }

        /// <summary>
        /// Get the list of teams to which the app was installed.
        /// </summary>
        /// <returns>List of installed teams</returns>
        public List<TeamInstallInfo> GetInstalledTeams()
        {
            telemetry.TrackTrace("Hit the method GetInstalledTeams");

            // Find matching activities
            try
            {
                var queryOptions = new FeedOptions { MaxItemCount = -1, EnableCrossPartitionQuery = true };
                var lookupQuery = this.documentClient.CreateDocumentQuery<TeamInstallInfo>(this.teamsCollection.SelfLink, queryOptions);
                var match = lookupQuery.ToList();
                return match;
            }
            catch (Exception ex)
            {
                telemetry.TrackException(ex.InnerException);

                // Return no teams if we hit an error fetching
                return new List<TeamInstallInfo>();
            }
        }

        /// <summary>
        /// Returns the team that the bot has been installed to
        /// </summary>
        /// <param name="tenantId">The tenant id</param>
        /// <param name="teamId">The team id</param>
        /// <returns>Team that the bot is installed to</returns>
        public TeamInstallInfo GetInstalledTeam(string tenantId, string teamId)
        {
            telemetry.TrackTrace("Hit the GetInstalledTeam method");

            // Get team install info
            try
            {
                var teams = this.GetInstalledTeams();
                var singleMatch = teams.FirstOrDefault(f => f.Id == teamId && f.TenantId == tenantId);
                return singleMatch;
            }
            catch (Exception ex)
            {
                telemetry.TrackException(ex.InnerException);
                return null;
            }
        }

        /// <summary>
        /// Get the stored information about the given user
        /// </summary>
        /// <param name="tenantId">Tenant id</param>
        /// <param name="userId">User id</param>
        /// <returns>User information</returns>
        public UserInfo GetUserInfo(string tenantId, string userId)
        {
            telemetry.TrackTrace("Hit the GetUserInfo method");

            // Set some common query options
            FeedOptions queryOptions = new FeedOptions { MaxItemCount = -1, PartitionKey = new PartitionKey(tenantId) };

            // Find matching activities
            try
            {
                var lookupQuery = this.documentClient.CreateDocumentQuery<UserInfo>(this.usersCollection.SelfLink, queryOptions)
                    .Where(f => f.TenantId == tenantId && f.UserId == userId);
                var match = lookupQuery.ToList();
                return match.FirstOrDefault();
            }
            catch (Exception ex)
            {
                telemetry.TrackException(ex.InnerException);
                return null;
            }
        }

        /// <summary>
        /// Set the user info for the given user
        /// </summary>
        /// <param name="tenantId">Tenant id</param>
        /// <param name="userId">User id</param>
        /// <param name="optedIn">User opt-in status</param>
        /// <param name="serviceUrl">User service URL</param>
        /// <returns>Tracking task</returns>
        public async Task SetUserInfoAsync(string tenantId, string userId, bool optedIn, string serviceUrl)
        {
            telemetry.TrackTrace("Hit the method - SetUserInfoAsync");

            var obj = new UserInfo()
            {
                TenantId = tenantId,
                UserId = userId,
                OptedIn = optedIn,
                ServiceUrl = serviceUrl
            };

            await this.StoreUserInfoAsync(obj);

            Dictionary<string, string> setUserOptInProps = new Dictionary<string, string>()
            {
                { "tenantId", tenantId },
                { "userId", userId },
                { "optedIn", optedIn.ToString() },
                { "serviceUrl", serviceUrl }
            };

            telemetry.TrackEvent("SetUserInfoAsync", setUserOptInProps);
        }

        /// <summary>
        /// Stores the given pairup
        /// </summary>
        /// <param name="tenantId">Tenant id</param>
        /// <param name="user1Id">First user</param>
        /// <param name="user2Id">Second user</param>
        /// <returns>Tracking task</returns>
        public async Task StorePairupAsync(string tenantId, string user1Id, string user2Id)
        {
            var maxPairUpHistory = Convert.ToInt64(CloudConfigurationManager.GetSetting("MaxPairUpHistory"));

            var user1Info = this.GetUserInfo(tenantId, user1Id);
            var user2Info = this.GetUserInfo(tenantId, user2Id);

            user1Info.RecentPairUps.Add(user2Info);
            if (user1Info.RecentPairUps.Count >= maxPairUpHistory)
            {
                user1Info.RecentPairUps.RemoveAt(0);
            }

            telemetry.TrackTrace($"Having the PairUp stored for - {user1Id} inside of {tenantId}");
            await this.StoreUserInfoAsync(user1Info);

            user2Info.RecentPairUps.Add(user1Info);
            if (user2Info.RecentPairUps.Count >= maxPairUpHistory)
            {
                user2Info.RecentPairUps.RemoveAt(0);
            }

            telemetry.TrackTrace($"Having the PairUp stored for - {user2Id} inside of {tenantId}");
            await this.StoreUserInfoAsync(user2Info);
        }

        private async Task StoreUserInfoAsync(UserInfo obj)
        {
            await this.documentClient.UpsertDocumentAsync(this.usersCollection.SelfLink, obj);
        }
    }
}<|MERGE_RESOLUTION|>--- conflicted
+++ resolved
@@ -1,4 +1,4 @@
-﻿//----------------------------------------------------------------------------------------------
+//----------------------------------------------------------------------------------------------
 // <copyright file="IcebreakerBotDataProvider.cs" company="Microsoft">
 // Copyright (c) Microsoft. All rights reserved.
 // </copyright>
@@ -52,25 +52,14 @@
             this.documentClient = new DocumentClient(new Uri(endpointUrl), primaryKey);
 
             // Create the database if needed
-<<<<<<< HEAD
-            Database db = await this.documentClient.CreateDatabaseIfNotExistsAsync(
-                new Database { Id = databaseName });     // Set the throughput at database level by default
-=======
             Database db = await this.documentClient.CreateDatabaseIfNotExistsAsync(new Database { Id = databaseName });
->>>>>>> 41facca8
+          
             if (db != null)
             {
                 telemetry.TrackTrace($"Reference to database {db.Id} obtained successfully");
             }
 
-<<<<<<< HEAD
-            var requestOptions = new RequestOptions()
-            {
-                OfferThroughput = DefaultRequestThroughput
-            };
-=======
             var requestOptions = new RequestOptions { OfferThroughput = DefaultRequestThroughput };
->>>>>>> 41facca8
 
             // Get a reference to the Teams collection, creating it if needed
             var teamsCollectionDefinition = new DocumentCollection
