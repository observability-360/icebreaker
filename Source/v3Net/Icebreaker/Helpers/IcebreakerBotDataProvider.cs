--- conflicted
+++ resolved
@@ -23,12 +23,7 @@
         // Request the minimum throughput by default
         private const int DefaultRequestThroughput = 400;
 
-<<<<<<< HEAD
         private readonly TelemetryClient telemetryClient;
-=======
-        private static TelemetryClient telemetry = new TelemetryClient(new TelemetryConfiguration(CloudConfigurationManager.GetSetting("APPINSIGHTS_INSTRUMENTATIONKEY")));
-
->>>>>>> f4cae761
         private readonly Lazy<Task> initializeTask;
         private DocumentClient documentClient;
         private DocumentCollection teamsCollection;
@@ -40,12 +35,8 @@
         /// <param name="telemetryClient">The telemetry client to use</param>
         public IcebreakerBotDataProvider(TelemetryClient telemetryClient)
         {
-<<<<<<< HEAD
             this.telemetryClient = telemetryClient;
             this.initializeTask = new Lazy<Task>(() => this.InitializeAsync());
-=======
-            this.initializeTask = new Lazy<Task>(this.InitializeAsync);
->>>>>>> f4cae761
         }
 
         /// <summary>
@@ -84,11 +75,7 @@
         /// Get the list of teams to which the app was installed.
         /// </summary>
         /// <returns>List of installed teams</returns>
-<<<<<<< HEAD
         public async Task<IList<TeamInstallInfo>> GetInstalledTeamsAsync()
-=======
-        public async Task<List<TeamInstallInfo>> GetInstalledTeamsAsync()
->>>>>>> f4cae761
         {
             await this.EnsureInitializedAsync();
 
@@ -117,11 +104,7 @@
         /// <param name="tenantId">The tenant id</param>
         /// <param name="teamId">The team id</param>
         /// <returns>Team that the bot is installed to</returns>
-<<<<<<< HEAD
         public async Task<TeamInstallInfo> GetTeamInstallInfoAsync(string tenantId, string teamId)
-=======
-        public async Task<TeamInstallInfo> GetInstalledTeamAsync(string tenantId, string teamId)
->>>>>>> f4cae761
         {
             await this.EnsureInitializedAsync();
 
@@ -185,13 +168,7 @@
         {
             await this.EnsureInitializedAsync();
 
-<<<<<<< HEAD
             var userInfo = new UserInfo
-=======
-            await this.EnsureInitializedAsync();
-
-            var obj = new UserInfo()
->>>>>>> f4cae761
             {
                 TenantId = tenantId,
                 UserId = userId,
@@ -207,7 +184,6 @@
         /// <returns>Tracking task</returns>
         private async Task InitializeAsync()
         {
-<<<<<<< HEAD
             this.telemetryClient.TrackTrace("Initializing data store");
 
             var endpointUrl = CloudConfigurationManager.GetSetting("CosmosDBEndpointUrl");
@@ -215,14 +191,6 @@
             var databaseName = CloudConfigurationManager.GetSetting("CosmosDBDatabaseName");
             var teamsCollectionName = CloudConfigurationManager.GetSetting("CosmosCollectionTeams");
             var usersCollectionName = CloudConfigurationManager.GetSetting("CosmosCollectionUsers");
-=======
-            await this.EnsureInitializedAsync();
-
-            var maxPairUpHistory = Convert.ToInt64(CloudConfigurationManager.GetSetting("MaxPairUpHistory"));
-
-            var user1Info = await this.GetUserInfoAsync(tenantId, user1Id);
-            var user2Info = await this.GetUserInfoAsync(tenantId, user2Id);
->>>>>>> f4cae761
 
             this.documentClient = new DocumentClient(new Uri(endpointUrl), primaryKey);
 
@@ -264,66 +232,7 @@
             this.telemetryClient.TrackTrace("Data store initialized");
         }
 
-<<<<<<< HEAD
         private async Task EnsureInitializedAsync()
-=======
-        /// <summary>
-        /// Initializes the database connection.
-        /// </summary>
-        /// <returns>Tracking task</returns>
-        private async Task InitializeAsync()
-        {
-            var endpointUrl = CloudConfigurationManager.GetSetting("CosmosDBEndpointUrl");
-            var primaryKey = CloudConfigurationManager.GetSetting("CosmosDBKey");
-            var databaseName = CloudConfigurationManager.GetSetting("CosmosDBDatabaseName");
-            var teamsCollectionName = CloudConfigurationManager.GetSetting("CosmosCollectionTeams");
-            var usersCollectionName = CloudConfigurationManager.GetSetting("CosmosCollectionUsers");
-
-            this.documentClient = new DocumentClient(new Uri(endpointUrl), primaryKey);
-
-            // Create the database if needed
-            Database db = await this.documentClient.CreateDatabaseIfNotExistsAsync(new Database { Id = databaseName });
-            if (db != null)
-            {
-                telemetry.TrackTrace($"Reference to database {db.Id} obtained successfully");
-            }
-
-            var requestOptions = new RequestOptions { OfferThroughput = DefaultRequestThroughput };
-
-            // Get a reference to the Teams collection, creating it if needed
-            var teamsCollectionDefinition = new DocumentCollection
-            {
-                Id = teamsCollectionName,
-            };
-            teamsCollectionDefinition.PartitionKey.Paths.Add("/teamId");
-
-            this.teamsCollection = await this.documentClient.CreateDocumentCollectionIfNotExistsAsync(db.SelfLink, teamsCollectionDefinition, requestOptions);
-            if (this.teamsCollection != null)
-            {
-                telemetry.TrackTrace($"Reference to Teams collection database {this.teamsCollection.Id} obtained successfully");
-            }
-
-            // Get a reference to the Users collection, creating it if needed
-            var usersCollectionDefinition = new DocumentCollection
-            {
-                Id = usersCollectionName
-            };
-            usersCollectionDefinition.PartitionKey.Paths.Add("/tenantId");
-
-            this.usersCollection = await this.documentClient.CreateDocumentCollectionIfNotExistsAsync(db.SelfLink, usersCollectionDefinition, requestOptions);
-            if (this.usersCollection != null)
-            {
-                telemetry.TrackTrace($"Reference to Users collection database {this.usersCollection.Id} obtained successfully");
-            }
-        }
-
-        private Task EnsureInitializedAsync()
-        {
-            return this.initializeTask.Value;
-        }
-
-        private async Task StoreUserInfoAsync(UserInfo obj)
->>>>>>> f4cae761
         {
             await this.initializeTask.Value;
         }
