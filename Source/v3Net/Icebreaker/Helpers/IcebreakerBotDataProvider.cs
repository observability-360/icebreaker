//----------------------------------------------------------------------------------------------
// <copyright file="IcebreakerBotDataProvider.cs" company="Microsoft">
// Copyright (c) Microsoft. All rights reserved.
// </copyright>
//----------------------------------------------------------------------------------------------

namespace Icebreaker.Helpers
{
    using System;
    using System.Collections.Generic;
    using System.Linq;
    using System.Threading.Tasks;
    using Microsoft.ApplicationInsights;
    using Microsoft.ApplicationInsights.Extensibility;
    using Microsoft.Azure;
    using Microsoft.Azure.Documents;
    using Microsoft.Azure.Documents.Client;

    /// <summary>
    /// Data provider routines
    /// </summary>
    public class IcebreakerBotDataProvider
    {
        // Request the minimum throughput by default
        private const int DefaultRequestThroughput = 400;

        private static TelemetryClient telemetry = new TelemetryClient(new TelemetryConfiguration(CloudConfigurationManager.GetSetting("APPINSIGHTS_INSTRUMENTATIONKEY")));

        private readonly Lazy<Task> initializeTask;
        private DocumentClient documentClient;
        private DocumentCollection teamsCollection;
        private DocumentCollection usersCollection;

        /// <summary>
        /// Initializes a new instance of the <see cref="IcebreakerBotDataProvider"/> class.
        /// </summary>
        public IcebreakerBotDataProvider()
        {
<<<<<<< HEAD
        }

        /// <summary>
        /// Initializes the database connection.
        /// </summary>
        /// <returns>Tracking task</returns>
        public async Task InitializeAsync()
        {
            var endpointUrl = CloudConfigurationManager.GetSetting("CosmosDBEndpointUrl");
            var primaryKey = CloudConfigurationManager.GetSetting("CosmosDBKey");
            var databaseName = CloudConfigurationManager.GetSetting("CosmosDBDatabaseName");
            var teamsCollectionName = CloudConfigurationManager.GetSetting("CosmosCollectionTeams");
            var usersCollectionName = CloudConfigurationManager.GetSetting("CosmosCollectionUsers");

            this.documentClient = new DocumentClient(new Uri(endpointUrl), primaryKey);

            // Create the database if needed
            Database db = await this.documentClient.CreateDatabaseIfNotExistsAsync(new Database { Id = databaseName });
          
            if (db != null)
            {
                telemetry.TrackTrace($"Reference to database {db.Id} obtained successfully");
            }

            var requestOptions = new RequestOptions { OfferThroughput = DefaultRequestThroughput };

            // Get a reference to the Teams collection, creating it if needed
            var teamsCollectionDefinition = new DocumentCollection
            {
                Id = teamsCollectionName,
            };
            teamsCollectionDefinition.PartitionKey.Paths.Add("/teamId");

            this.teamsCollection = await this.documentClient.CreateDocumentCollectionIfNotExistsAsync(db.SelfLink, teamsCollectionDefinition, requestOptions);
            if (this.teamsCollection != null)
            {
                telemetry.TrackTrace($"Reference to Teams collection database {this.teamsCollection.Id} obtained successfully");
            }

            // Get a reference to the Users collection, creating it if needed
            var usersCollectionDefinition = new DocumentCollection
            {
                Id = usersCollectionName
            };
            usersCollectionDefinition.PartitionKey.Paths.Add("/tenantId");

            this.usersCollection = await this.documentClient.CreateDocumentCollectionIfNotExistsAsync(db.SelfLink, usersCollectionDefinition, requestOptions);
            if (this.usersCollection != null)
            {
                telemetry.TrackTrace($"Reference to Users collection database {this.usersCollection.Id} obtained successfully");
            }
=======
            this.initializeTask = new Lazy<Task>(this.InitializeAsync);
>>>>>>> bbe1b1fc
        }

        /// <summary>
        /// Updates team installation status in store. If the bot is installed, the info is saved, otherwise info for the team is deleted.
        /// </summary>
        /// <param name="team">The team installation info</param>
        /// <param name="installed">Value that indicates if bot is installed</param>
        /// <returns>Tracking task</returns>
        public async Task UpdateTeamInstallStatusAsync(TeamInstallInfo team, bool installed)
        {
            telemetry.TrackTrace("Hit the method SaveTeamInstallStatus");

            await this.EnsureInitializedAsync();

            if (installed)
            {
                var response = await this.documentClient.UpsertDocumentAsync(this.teamsCollection.SelfLink, team);
            }
            else
            {
                var partitionKey = new PartitionKey(team.TeamId);

                var lookupQuery = this.documentClient.CreateDocumentQuery<TeamInstallInfo>(
                    this.teamsCollection.SelfLink, new FeedOptions { MaxItemCount = -1, PartitionKey = partitionKey })
                    .Where(t => t.TeamId == team.TeamId);

                var match = lookupQuery.ToList();
                if (match.Count > 0)
                {
                    var response = this.documentClient.DeleteDocumentAsync(match.First().SelfLink, new RequestOptions { PartitionKey = partitionKey });
                }
            }
        }

        /// <summary>
        /// Get the list of teams to which the app was installed.
        /// </summary>
        /// <returns>List of installed teams</returns>
        public async Task<List<TeamInstallInfo>> GetInstalledTeamsAsync()
        {
            telemetry.TrackTrace("Hit the method GetInstalledTeams");

            await this.EnsureInitializedAsync();

            // Find matching activities
            try
            {
                var queryOptions = new FeedOptions { MaxItemCount = -1, EnableCrossPartitionQuery = true };
                var lookupQuery = this.documentClient.CreateDocumentQuery<TeamInstallInfo>(this.teamsCollection.SelfLink, queryOptions);
                var match = lookupQuery.ToList();
                return match;
            }
            catch (Exception ex)
            {
                telemetry.TrackException(ex.InnerException);

                // Return no teams if we hit an error fetching
                return new List<TeamInstallInfo>();
            }
        }

        /// <summary>
        /// Returns the team that the bot has been installed to
        /// </summary>
        /// <param name="tenantId">The tenant id</param>
        /// <param name="teamId">The team id</param>
        /// <returns>Team that the bot is installed to</returns>
        public async Task<TeamInstallInfo> GetInstalledTeamAsync(string tenantId, string teamId)
        {
            telemetry.TrackTrace("Hit the GetInstalledTeam method");

            await this.EnsureInitializedAsync();

            // Get team install info
            try
            {
                var teams = this.GetInstalledTeams();
                var singleMatch = teams.FirstOrDefault(f => f.Id == teamId && f.TenantId == tenantId);
                return singleMatch;
            }
            catch (Exception ex)
            {
                telemetry.TrackException(ex.InnerException);
                return null;
            }
        }

        /// <summary>
        /// Get the stored information about the given user
        /// </summary>
        /// <param name="tenantId">Tenant id</param>
        /// <param name="userId">User id</param>
        /// <returns>User information</returns>
        public async Task<UserInfo> GetUserInfoAsync(string tenantId, string userId)
        {
            telemetry.TrackTrace("Hit the GetUserInfo method");

            await this.EnsureInitializedAsync();

            // Set some common query options
            FeedOptions queryOptions = new FeedOptions { MaxItemCount = -1, PartitionKey = new PartitionKey(tenantId) };

            // Find matching activities
            try
            {
                var lookupQuery = this.documentClient.CreateDocumentQuery<UserInfo>(this.usersCollection.SelfLink, queryOptions)
                    .Where(f => f.TenantId == tenantId && f.UserId == userId);
                var match = lookupQuery.ToList();
                return match.FirstOrDefault();
            }
            catch (Exception ex)
            {
                telemetry.TrackException(ex.InnerException);
                return null;
            }
        }

        /// <summary>
        /// Set the user info for the given user
        /// </summary>
        /// <param name="tenantId">Tenant id</param>
        /// <param name="userId">User id</param>
        /// <param name="optedIn">User opt-in status</param>
        /// <param name="serviceUrl">User service URL</param>
        /// <returns>Tracking task</returns>
        public async Task SetUserInfoAsync(string tenantId, string userId, bool optedIn, string serviceUrl)
        {
            telemetry.TrackTrace("Hit the method - SetUserInfoAsync");

            await this.EnsureInitializedAsync();

            var obj = new UserInfo()
            {
                TenantId = tenantId,
                UserId = userId,
                OptedIn = optedIn,
                ServiceUrl = serviceUrl
            };

            await this.StoreUserInfoAsync(obj);

            Dictionary<string, string> setUserOptInProps = new Dictionary<string, string>()
            {
                { "tenantId", tenantId },
                { "userId", userId },
                { "optedIn", optedIn.ToString() },
                { "serviceUrl", serviceUrl }
            };

            telemetry.TrackEvent("SetUserInfoAsync", setUserOptInProps);
        }

        /// <summary>
        /// Stores the given pairup
        /// </summary>
        /// <param name="tenantId">Tenant id</param>
        /// <param name="user1Id">First user</param>
        /// <param name="user2Id">Second user</param>
        /// <returns>Tracking task</returns>
        public async Task StorePairupAsync(string tenantId, string user1Id, string user2Id)
        {
            await this.EnsureInitializedAsync();

            var maxPairUpHistory = Convert.ToInt64(CloudConfigurationManager.GetSetting("MaxPairUpHistory"));

            var user1Info = await this.GetUserInfoAsync(tenantId, user1Id);
            var user2Info = await this.GetUserInfoAsync(tenantId, user2Id);

            user1Info.RecentPairUps.Add(user2Info);
            if (user1Info.RecentPairUps.Count >= maxPairUpHistory)
            {
                user1Info.RecentPairUps.RemoveAt(0);
            }

            telemetry.TrackTrace($"Having the PairUp stored for - {user1Id} inside of {tenantId}");
            await this.StoreUserInfoAsync(user1Info);

            user2Info.RecentPairUps.Add(user1Info);
            if (user2Info.RecentPairUps.Count >= maxPairUpHistory)
            {
                user2Info.RecentPairUps.RemoveAt(0);
            }

            telemetry.TrackTrace($"Having the PairUp stored for - {user2Id} inside of {tenantId}");
            await this.StoreUserInfoAsync(user2Info);
        }

        /// <summary>
        /// Initializes the database connection.
        /// </summary>
        /// <returns>Tracking task</returns>
        private async Task InitializeAsync()
        {
            var endpointUrl = CloudConfigurationManager.GetSetting("CosmosDBEndpointUrl");
            var primaryKey = CloudConfigurationManager.GetSetting("CosmosDBKey");
            var databaseName = CloudConfigurationManager.GetSetting("CosmosDBDatabaseName");
            var teamsCollectionName = CloudConfigurationManager.GetSetting("CosmosCollectionTeams");
            var usersCollectionName = CloudConfigurationManager.GetSetting("CosmosCollectionUsers");

            this.documentClient = new DocumentClient(new Uri(endpointUrl), primaryKey);

            // Create the database if needed
            Database db = await this.documentClient.CreateDatabaseIfNotExistsAsync(new Database { Id = databaseName });
            if (db != null)
            {
                telemetry.TrackTrace($"Reference to database {db.Id} obtained successfully");
            }

            var requestOptions = new RequestOptions { OfferThroughput = DefaultRequestThroughput };

            // Get a reference to the Teams collection, creating it if needed
            var teamsCollectionDefinition = new DocumentCollection
            {
                Id = teamsCollectionName,
            };
            teamsCollectionDefinition.PartitionKey.Paths.Add("/teamId");

            this.teamsCollection = await this.documentClient.CreateDocumentCollectionIfNotExistsAsync(db.SelfLink, teamsCollectionDefinition, requestOptions);
            if (this.teamsCollection != null)
            {
                telemetry.TrackTrace($"Reference to Teams collection database {this.teamsCollection.Id} obtained successfully");
            }

            // Get a reference to the Users collection, creating it if needed
            var usersCollectionDefinition = new DocumentCollection
            {
                Id = usersCollectionName
            };
            usersCollectionDefinition.PartitionKey.Paths.Add("/tenantId");

            this.usersCollection = await this.documentClient.CreateDocumentCollectionIfNotExistsAsync(db.SelfLink, usersCollectionDefinition, requestOptions);
            if (this.usersCollection != null)
            {
                telemetry.TrackTrace($"Reference to Users collection database {this.usersCollection.Id} obtained successfully");
            }
        }

        private Task EnsureInitializedAsync()
        {
            return this.initializeTask.Value;
        }

        private async Task StoreUserInfoAsync(UserInfo obj)
        {
            await this.documentClient.UpsertDocumentAsync(this.usersCollection.SelfLink, obj);
        }
    }
}<|MERGE_RESOLUTION|>--- conflicted
+++ resolved
@@ -36,14 +36,199 @@
         /// </summary>
         public IcebreakerBotDataProvider()
         {
-<<<<<<< HEAD
+            this.initializeTask = new Lazy<Task>(this.InitializeAsync);
+        }
+
+        /// <summary>
+        /// Updates team installation status in store. If the bot is installed, the info is saved, otherwise info for the team is deleted.
+        /// </summary>
+        /// <param name="team">The team installation info</param>
+        /// <param name="installed">Value that indicates if bot is installed</param>
+        /// <returns>Tracking task</returns>
+        public async Task UpdateTeamInstallStatusAsync(TeamInstallInfo team, bool installed)
+        {
+            telemetry.TrackTrace("Hit the method SaveTeamInstallStatus");
+
+            await this.EnsureInitializedAsync();
+
+            if (installed)
+            {
+                var response = await this.documentClient.UpsertDocumentAsync(this.teamsCollection.SelfLink, team);
+            }
+            else
+            {
+                var partitionKey = new PartitionKey(team.TeamId);
+
+                var lookupQuery = this.documentClient.CreateDocumentQuery<TeamInstallInfo>(
+                    this.teamsCollection.SelfLink, new FeedOptions { MaxItemCount = -1, PartitionKey = partitionKey })
+                    .Where(t => t.TeamId == team.TeamId);
+
+                var match = lookupQuery.ToList();
+                if (match.Count > 0)
+                {
+                    var response = this.documentClient.DeleteDocumentAsync(match.First().SelfLink, new RequestOptions { PartitionKey = partitionKey });
+                }
+            }
+        }
+
+        /// <summary>
+        /// Get the list of teams to which the app was installed.
+        /// </summary>
+        /// <returns>List of installed teams</returns>
+        public async Task<List<TeamInstallInfo>> GetInstalledTeamsAsync()
+        {
+            telemetry.TrackTrace("Hit the method GetInstalledTeams");
+
+            await this.EnsureInitializedAsync();
+
+            // Find matching activities
+            try
+            {
+                var queryOptions = new FeedOptions { MaxItemCount = -1, EnableCrossPartitionQuery = true };
+                var lookupQuery = this.documentClient.CreateDocumentQuery<TeamInstallInfo>(this.teamsCollection.SelfLink, queryOptions);
+                var match = lookupQuery.ToList();
+                return match;
+            }
+            catch (Exception ex)
+            {
+                telemetry.TrackException(ex.InnerException);
+
+                // Return no teams if we hit an error fetching
+                return new List<TeamInstallInfo>();
+            }
+        }
+
+        /// <summary>
+        /// Returns the team that the bot has been installed to
+        /// </summary>
+        /// <param name="tenantId">The tenant id</param>
+        /// <param name="teamId">The team id</param>
+        /// <returns>Team that the bot is installed to</returns>
+        public async Task<TeamInstallInfo> GetInstalledTeamAsync(string tenantId, string teamId)
+        {
+            telemetry.TrackTrace("Hit the GetInstalledTeam method");
+
+            await this.EnsureInitializedAsync();
+
+            // Get team install info
+            try
+            {
+                var teams = this.GetInstalledTeams();
+                var singleMatch = teams.FirstOrDefault(f => f.Id == teamId && f.TenantId == tenantId);
+                return singleMatch;
+            }
+            catch (Exception ex)
+            {
+                telemetry.TrackException(ex.InnerException);
+                return null;
+            }
+        }
+
+        /// <summary>
+        /// Get the stored information about the given user
+        /// </summary>
+        /// <param name="tenantId">Tenant id</param>
+        /// <param name="userId">User id</param>
+        /// <returns>User information</returns>
+        public async Task<UserInfo> GetUserInfoAsync(string tenantId, string userId)
+        {
+            telemetry.TrackTrace("Hit the GetUserInfo method");
+
+            await this.EnsureInitializedAsync();
+
+            // Set some common query options
+            FeedOptions queryOptions = new FeedOptions { MaxItemCount = -1, PartitionKey = new PartitionKey(tenantId) };
+
+            // Find matching activities
+            try
+            {
+                var lookupQuery = this.documentClient.CreateDocumentQuery<UserInfo>(this.usersCollection.SelfLink, queryOptions)
+                    .Where(f => f.TenantId == tenantId && f.UserId == userId);
+                var match = lookupQuery.ToList();
+                return match.FirstOrDefault();
+            }
+            catch (Exception ex)
+            {
+                telemetry.TrackException(ex.InnerException);
+                return null;
+            }
+        }
+
+        /// <summary>
+        /// Set the user info for the given user
+        /// </summary>
+        /// <param name="tenantId">Tenant id</param>
+        /// <param name="userId">User id</param>
+        /// <param name="optedIn">User opt-in status</param>
+        /// <param name="serviceUrl">User service URL</param>
+        /// <returns>Tracking task</returns>
+        public async Task SetUserInfoAsync(string tenantId, string userId, bool optedIn, string serviceUrl)
+        {
+            telemetry.TrackTrace("Hit the method - SetUserInfoAsync");
+
+            await this.EnsureInitializedAsync();
+
+            var obj = new UserInfo()
+            {
+                TenantId = tenantId,
+                UserId = userId,
+                OptedIn = optedIn,
+                ServiceUrl = serviceUrl
+            };
+
+            await this.StoreUserInfoAsync(obj);
+
+            Dictionary<string, string> setUserOptInProps = new Dictionary<string, string>()
+            {
+                { "tenantId", tenantId },
+                { "userId", userId },
+                { "optedIn", optedIn.ToString() },
+                { "serviceUrl", serviceUrl }
+            };
+
+            telemetry.TrackEvent("SetUserInfoAsync", setUserOptInProps);
+        }
+
+        /// <summary>
+        /// Stores the given pairup
+        /// </summary>
+        /// <param name="tenantId">Tenant id</param>
+        /// <param name="user1Id">First user</param>
+        /// <param name="user2Id">Second user</param>
+        /// <returns>Tracking task</returns>
+        public async Task StorePairupAsync(string tenantId, string user1Id, string user2Id)
+        {
+            await this.EnsureInitializedAsync();
+
+            var maxPairUpHistory = Convert.ToInt64(CloudConfigurationManager.GetSetting("MaxPairUpHistory"));
+
+            var user1Info = await this.GetUserInfoAsync(tenantId, user1Id);
+            var user2Info = await this.GetUserInfoAsync(tenantId, user2Id);
+
+            user1Info.RecentPairUps.Add(user2Info);
+            if (user1Info.RecentPairUps.Count >= maxPairUpHistory)
+            {
+                user1Info.RecentPairUps.RemoveAt(0);
+            }
+
+            telemetry.TrackTrace($"Having the PairUp stored for - {user1Id} inside of {tenantId}");
+            await this.StoreUserInfoAsync(user1Info);
+
+            user2Info.RecentPairUps.Add(user1Info);
+            if (user2Info.RecentPairUps.Count >= maxPairUpHistory)
+            {
+                user2Info.RecentPairUps.RemoveAt(0);
+            }
+
+            telemetry.TrackTrace($"Having the PairUp stored for - {user2Id} inside of {tenantId}");
+            await this.StoreUserInfoAsync(user2Info);
         }
 
         /// <summary>
         /// Initializes the database connection.
         /// </summary>
         /// <returns>Tracking task</returns>
-        public async Task InitializeAsync()
+        private async Task InitializeAsync()
         {
             var endpointUrl = CloudConfigurationManager.GetSetting("CosmosDBEndpointUrl");
             var primaryKey = CloudConfigurationManager.GetSetting("CosmosDBKey");
@@ -55,7 +240,6 @@
 
             // Create the database if needed
             Database db = await this.documentClient.CreateDatabaseIfNotExistsAsync(new Database { Id = databaseName });
-          
             if (db != null)
             {
                 telemetry.TrackTrace($"Reference to database {db.Id} obtained successfully");
@@ -88,244 +272,6 @@
             {
                 telemetry.TrackTrace($"Reference to Users collection database {this.usersCollection.Id} obtained successfully");
             }
-=======
-            this.initializeTask = new Lazy<Task>(this.InitializeAsync);
->>>>>>> bbe1b1fc
-        }
-
-        /// <summary>
-        /// Updates team installation status in store. If the bot is installed, the info is saved, otherwise info for the team is deleted.
-        /// </summary>
-        /// <param name="team">The team installation info</param>
-        /// <param name="installed">Value that indicates if bot is installed</param>
-        /// <returns>Tracking task</returns>
-        public async Task UpdateTeamInstallStatusAsync(TeamInstallInfo team, bool installed)
-        {
-            telemetry.TrackTrace("Hit the method SaveTeamInstallStatus");
-
-            await this.EnsureInitializedAsync();
-
-            if (installed)
-            {
-                var response = await this.documentClient.UpsertDocumentAsync(this.teamsCollection.SelfLink, team);
-            }
-            else
-            {
-                var partitionKey = new PartitionKey(team.TeamId);
-
-                var lookupQuery = this.documentClient.CreateDocumentQuery<TeamInstallInfo>(
-                    this.teamsCollection.SelfLink, new FeedOptions { MaxItemCount = -1, PartitionKey = partitionKey })
-                    .Where(t => t.TeamId == team.TeamId);
-
-                var match = lookupQuery.ToList();
-                if (match.Count > 0)
-                {
-                    var response = this.documentClient.DeleteDocumentAsync(match.First().SelfLink, new RequestOptions { PartitionKey = partitionKey });
-                }
-            }
-        }
-
-        /// <summary>
-        /// Get the list of teams to which the app was installed.
-        /// </summary>
-        /// <returns>List of installed teams</returns>
-        public async Task<List<TeamInstallInfo>> GetInstalledTeamsAsync()
-        {
-            telemetry.TrackTrace("Hit the method GetInstalledTeams");
-
-            await this.EnsureInitializedAsync();
-
-            // Find matching activities
-            try
-            {
-                var queryOptions = new FeedOptions { MaxItemCount = -1, EnableCrossPartitionQuery = true };
-                var lookupQuery = this.documentClient.CreateDocumentQuery<TeamInstallInfo>(this.teamsCollection.SelfLink, queryOptions);
-                var match = lookupQuery.ToList();
-                return match;
-            }
-            catch (Exception ex)
-            {
-                telemetry.TrackException(ex.InnerException);
-
-                // Return no teams if we hit an error fetching
-                return new List<TeamInstallInfo>();
-            }
-        }
-
-        /// <summary>
-        /// Returns the team that the bot has been installed to
-        /// </summary>
-        /// <param name="tenantId">The tenant id</param>
-        /// <param name="teamId">The team id</param>
-        /// <returns>Team that the bot is installed to</returns>
-        public async Task<TeamInstallInfo> GetInstalledTeamAsync(string tenantId, string teamId)
-        {
-            telemetry.TrackTrace("Hit the GetInstalledTeam method");
-
-            await this.EnsureInitializedAsync();
-
-            // Get team install info
-            try
-            {
-                var teams = this.GetInstalledTeams();
-                var singleMatch = teams.FirstOrDefault(f => f.Id == teamId && f.TenantId == tenantId);
-                return singleMatch;
-            }
-            catch (Exception ex)
-            {
-                telemetry.TrackException(ex.InnerException);
-                return null;
-            }
-        }
-
-        /// <summary>
-        /// Get the stored information about the given user
-        /// </summary>
-        /// <param name="tenantId">Tenant id</param>
-        /// <param name="userId">User id</param>
-        /// <returns>User information</returns>
-        public async Task<UserInfo> GetUserInfoAsync(string tenantId, string userId)
-        {
-            telemetry.TrackTrace("Hit the GetUserInfo method");
-
-            await this.EnsureInitializedAsync();
-
-            // Set some common query options
-            FeedOptions queryOptions = new FeedOptions { MaxItemCount = -1, PartitionKey = new PartitionKey(tenantId) };
-
-            // Find matching activities
-            try
-            {
-                var lookupQuery = this.documentClient.CreateDocumentQuery<UserInfo>(this.usersCollection.SelfLink, queryOptions)
-                    .Where(f => f.TenantId == tenantId && f.UserId == userId);
-                var match = lookupQuery.ToList();
-                return match.FirstOrDefault();
-            }
-            catch (Exception ex)
-            {
-                telemetry.TrackException(ex.InnerException);
-                return null;
-            }
-        }
-
-        /// <summary>
-        /// Set the user info for the given user
-        /// </summary>
-        /// <param name="tenantId">Tenant id</param>
-        /// <param name="userId">User id</param>
-        /// <param name="optedIn">User opt-in status</param>
-        /// <param name="serviceUrl">User service URL</param>
-        /// <returns>Tracking task</returns>
-        public async Task SetUserInfoAsync(string tenantId, string userId, bool optedIn, string serviceUrl)
-        {
-            telemetry.TrackTrace("Hit the method - SetUserInfoAsync");
-
-            await this.EnsureInitializedAsync();
-
-            var obj = new UserInfo()
-            {
-                TenantId = tenantId,
-                UserId = userId,
-                OptedIn = optedIn,
-                ServiceUrl = serviceUrl
-            };
-
-            await this.StoreUserInfoAsync(obj);
-
-            Dictionary<string, string> setUserOptInProps = new Dictionary<string, string>()
-            {
-                { "tenantId", tenantId },
-                { "userId", userId },
-                { "optedIn", optedIn.ToString() },
-                { "serviceUrl", serviceUrl }
-            };
-
-            telemetry.TrackEvent("SetUserInfoAsync", setUserOptInProps);
-        }
-
-        /// <summary>
-        /// Stores the given pairup
-        /// </summary>
-        /// <param name="tenantId">Tenant id</param>
-        /// <param name="user1Id">First user</param>
-        /// <param name="user2Id">Second user</param>
-        /// <returns>Tracking task</returns>
-        public async Task StorePairupAsync(string tenantId, string user1Id, string user2Id)
-        {
-            await this.EnsureInitializedAsync();
-
-            var maxPairUpHistory = Convert.ToInt64(CloudConfigurationManager.GetSetting("MaxPairUpHistory"));
-
-            var user1Info = await this.GetUserInfoAsync(tenantId, user1Id);
-            var user2Info = await this.GetUserInfoAsync(tenantId, user2Id);
-
-            user1Info.RecentPairUps.Add(user2Info);
-            if (user1Info.RecentPairUps.Count >= maxPairUpHistory)
-            {
-                user1Info.RecentPairUps.RemoveAt(0);
-            }
-
-            telemetry.TrackTrace($"Having the PairUp stored for - {user1Id} inside of {tenantId}");
-            await this.StoreUserInfoAsync(user1Info);
-
-            user2Info.RecentPairUps.Add(user1Info);
-            if (user2Info.RecentPairUps.Count >= maxPairUpHistory)
-            {
-                user2Info.RecentPairUps.RemoveAt(0);
-            }
-
-            telemetry.TrackTrace($"Having the PairUp stored for - {user2Id} inside of {tenantId}");
-            await this.StoreUserInfoAsync(user2Info);
-        }
-
-        /// <summary>
-        /// Initializes the database connection.
-        /// </summary>
-        /// <returns>Tracking task</returns>
-        private async Task InitializeAsync()
-        {
-            var endpointUrl = CloudConfigurationManager.GetSetting("CosmosDBEndpointUrl");
-            var primaryKey = CloudConfigurationManager.GetSetting("CosmosDBKey");
-            var databaseName = CloudConfigurationManager.GetSetting("CosmosDBDatabaseName");
-            var teamsCollectionName = CloudConfigurationManager.GetSetting("CosmosCollectionTeams");
-            var usersCollectionName = CloudConfigurationManager.GetSetting("CosmosCollectionUsers");
-
-            this.documentClient = new DocumentClient(new Uri(endpointUrl), primaryKey);
-
-            // Create the database if needed
-            Database db = await this.documentClient.CreateDatabaseIfNotExistsAsync(new Database { Id = databaseName });
-            if (db != null)
-            {
-                telemetry.TrackTrace($"Reference to database {db.Id} obtained successfully");
-            }
-
-            var requestOptions = new RequestOptions { OfferThroughput = DefaultRequestThroughput };
-
-            // Get a reference to the Teams collection, creating it if needed
-            var teamsCollectionDefinition = new DocumentCollection
-            {
-                Id = teamsCollectionName,
-            };
-            teamsCollectionDefinition.PartitionKey.Paths.Add("/teamId");
-
-            this.teamsCollection = await this.documentClient.CreateDocumentCollectionIfNotExistsAsync(db.SelfLink, teamsCollectionDefinition, requestOptions);
-            if (this.teamsCollection != null)
-            {
-                telemetry.TrackTrace($"Reference to Teams collection database {this.teamsCollection.Id} obtained successfully");
-            }
-
-            // Get a reference to the Users collection, creating it if needed
-            var usersCollectionDefinition = new DocumentCollection
-            {
-                Id = usersCollectionName
-            };
-            usersCollectionDefinition.PartitionKey.Paths.Add("/tenantId");
-
-            this.usersCollection = await this.documentClient.CreateDocumentCollectionIfNotExistsAsync(db.SelfLink, usersCollectionDefinition, requestOptions);
-            if (this.usersCollection != null)
-            {
-                telemetry.TrackTrace($"Reference to Users collection database {this.usersCollection.Id} obtained successfully");
-            }
         }
 
         private Task EnsureInitializedAsync()
