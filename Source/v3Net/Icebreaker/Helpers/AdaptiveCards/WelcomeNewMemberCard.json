--- conflicted
+++ resolved
@@ -44,8 +44,6 @@
   ],
   "actions": [
     {
-<<<<<<< HEAD
-=======
       "type": "Action.Submit",
       "title": "%pauseMatchesText%",
       "data": {
@@ -57,7 +55,6 @@
       }
     },
     {
->>>>>>> 5246490b
       "type": "Action.OpenUrl",
       "title": "Take a tour",
       "url": "%tourUrl%"
